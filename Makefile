--- conflicted
+++ resolved
@@ -15,15 +15,6 @@
 
 # JS files needed for pdf.js.
 PDF_JS_FILES = \
-<<<<<<< HEAD
-	pdf.js \
-	crypto.js \
-	fonts.js \
-	metrics.js \
-	charsets.js \
-	cidmaps.js \
-	glyphlist.js \
-=======
   core.js \
   util.js \
   canvas.js \
@@ -42,7 +33,6 @@
   pattern.js \
   stream.js \
   worker.js \
->>>>>>> cd3ab605
 	$(NULL)
 
 # make server
@@ -135,13 +125,8 @@
 # To install gjslint, see:
 #
 # <http://code.google.com/closure/utilities/docs/linter_howto.html>
-<<<<<<< HEAD
-SRC_DIRS := . utils worker web test examples/helloworld extensions/firefox \
+SRC_DIRS := . src utils web test examples/helloworld extensions/firefox \
             extensions/firefox/components extensions/chrome
-=======
-SRC_DIRS := . src utils web test examples/helloworld extensions/firefox \
-            extensions/firefox/components
->>>>>>> cd3ab605
 GJSLINT_FILES = $(foreach DIR,$(SRC_DIRS),$(wildcard $(DIR)/*.js))
 lint:
 	gjslint --nojsdoc $(GJSLINT_FILES)
@@ -155,21 +140,11 @@
 # TODO: Use the Closure compiler to optimize the pdf.js files.
 #
 GH_PAGES = $(BUILD_DIR)/gh-pages
-<<<<<<< HEAD
-web: | extension compiler pages-repo \
-	$(addprefix $(GH_PAGES)/, $(PDF_JS_FILES)) \
-	$(addprefix $(GH_PAGES)/, $(wildcard web/*.*)) \
-	$(addprefix $(GH_PAGES)/, $(wildcard web/images/*.*)) \
-	$(addprefix $(GH_PAGES)/, $(wildcard $(EXTENSION_SRC)/firefox/*.xpi)) \
-	$(addprefix $(GH_PAGES)/, $(wildcard $(EXTENSION_SRC)/chrome/*.crx))
-
-=======
 web: | production extension compiler pages-repo
 	@cp $(BUILD_TARGET) $(GH_PAGES)/$(BUILD_TARGET)
 	@cp -R web/* $(GH_PAGES)/web
 	@cp web/images/* $(GH_PAGES)/web/images
-	@cp $(EXTENSION_SRC)/*.xpi $(GH_PAGES)/$(EXTENSION_SRC)
->>>>>>> cd3ab605
+	@cp $(EXTENSION_SRC)/firefox/*.xpi $(GH_PAGES)/$(EXTENSION_SRC)/firefox/
 	@cp $(GH_PAGES)/web/index.html.template $(GH_PAGES)/index.html;
 	@mv -f $(GH_PAGES)/web/viewer-production.html $(GH_PAGES)/web/viewer.html;
 	@cd $(GH_PAGES); git add -A;
@@ -191,29 +166,9 @@
 	fi;
 	@mkdir -p $(GH_PAGES)/web;
 	@mkdir -p $(GH_PAGES)/web/images;
-<<<<<<< HEAD
+	@mkdir -p $(GH_PAGES)/build;
 	@mkdir -p $(GH_PAGES)/$(EXTENSION_SRC)/firefox;
-	@mkdir -p $(GH_PAGES)/$(EXTENSION_SRC)/chrome;
-
-$(GH_PAGES)/%.js: %.js
-	@cp $< $@
-
-$(GH_PAGES)/web/%: web/%
-	@cp $< $@
-
-$(GH_PAGES)/web/images/%: web/images/%
-	@cp $< $@
-
-$(GH_PAGES)/$(EXTENSION_SRC)/firefox/%: $(EXTENSION_SRC)/firefox/%
-	@cp -R $< $@
-
-$(GH_PAGES)/$(EXTENSION_SRC)/chrome/%: $(EXTENSION_SRC)/chrome/%
-
-=======
-	@mkdir -p $(GH_PAGES)/build;
-	@mkdir -p $(GH_PAGES)/$(EXTENSION_SRC);
-
->>>>>>> cd3ab605
+
 # # make compiler
 # #
 # # This target downloads the Closure compiler, and places it in the
@@ -231,7 +186,9 @@
 #
 # This target produce a restartless firefox extension containing a
 # copy of the pdf.js source.
-CONTENT_DIR := firefox/content
+CONTENT_DIR := content
+FIREFOX_CONTENT_DIR := $(EXTENSION_SRC)/firefox/$(CONTENT_DIR)/
+CHROME_CONTENT_DIR := $(EXTENSION_SRC)/chrome/$(CONTENT_DIR)/
 PDF_WEB_FILES = \
 	web/images \
 	web/compatibility.js \
@@ -241,21 +198,24 @@
 	$(NULL)
 extension: | production
 	# Copy a standalone version of pdf.js inside the content directory
-	@rm -Rf $(EXTENSION_SRC)/$(CONTENT_DIR)/
-	@mkdir -p $(EXTENSION_SRC)/$(CONTENT_DIR)/$(BUILD_DIR)
-	@mkdir -p $(EXTENSION_SRC)/$(CONTENT_DIR)/web
-	@cp $(BUILD_TARGET) $(EXTENSION_SRC)/$(CONTENT_DIR)/$(BUILD_DIR)
-	@cp -r $(PDF_WEB_FILES) $(EXTENSION_SRC)/$(CONTENT_DIR)/web/
-	@mv -f $(EXTENSION_SRC)/$(CONTENT_DIR)/web/viewer-production.html $(EXTENSION_SRC)/$(CONTENT_DIR)/web/viewer.html
+	@rm -Rf $(FIREFOX_CONTENT_DIR)
+	@mkdir -p $(FIREFOX_CONTENT_DIR)/$(BUILD_DIR)
+	@mkdir -p $(FIREFOX_CONTENT_DIR)/web
+	@cp $(BUILD_TARGET) $(FIREFOX_CONTENT_DIR)/$(BUILD_DIR)
+	@cp -r $(PDF_WEB_FILES) $(FIREFOX_CONTENT_DIR)/web/
+	@mv -f $(FIREFOX_CONTENT_DIR)/web/viewer-production.html $(FIREFOX_CONTENT_DIR)/web/viewer.html
 
 	# Create the xpi
 	@cd $(EXTENSION_SRC)/firefox; zip -r $(FIREFOX_EXTENSION_NAME) *
 	@echo "extension created: " $(FIREFOX_EXTENSION_NAME)
 
   # Copy a standalone version of pdf.js inside the extension directory
-	@cp $(PDF_JS_FILES) $(EXTENSION_SRC)/chrome/ 
-	@mkdir -p $(EXTENSION_SRC)/chrome/web
-	@cp -r $(PDF_WEB_FILES) $(EXTENSION_SRC)/chrome/web/
+	@rm -Rf $(CHROME_CONTENT_DIR)
+	@mkdir -p $(CHROME_CONTENT_DIR)/$(BUILD_DIR)
+	@mkdir -p $(CHROME_CONTENT_DIR)/web
+	@cp $(BUILD_TARGET) $(CHROME_CONTENT_DIR)/$(BUILD_DIR)
+	@cp -r $(PDF_WEB_FILES) $(CHROME_CONTENT_DIR)/web/
+	@mv -f $(CHROME_CONTENT_DIR)/web/viewer-production.html $(CHROME_CONTENT_DIR)/web/viewer.html
 
   # Create the crx
   #TODO
