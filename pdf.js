/* -*- Mode: Java; tab-width: 4; indent-tabs-mode: nil; c-basic-offset: 4 -*- /
/* vim: set shiftwidth=4 tabstop=8 autoindent cindent expandtab: */

"use strict";

var ERRORS = 0, WARNINGS = 1, TODOS = 5;
var verbosity = WARNINGS;

function log(msg) {
    if (console && console.log)
        console.log(msg);
    else if (print)
        print(msg);
}

function warn(msg) {
    if (verbosity >= WARNINGS)
        log("Warning: "+ msg);
}

function error(msg) {
    throw new Error(msg);
}

function TODO(what) {
    if (verbosity >= TODOS)
        log("TODO: "+ what);
}

function malformed(msg) {
    error("Malformed PDF: "+ msg);
}

function assert(cond, msg) {
    if (!cond)
        error(msg);
}

// In a well-formed PDF, |cond| holds.  If it doesn't, subsequent
// behavior is undefined.
function assertWellFormed(cond, msg) {
    if (!cond)
        malformed(msg);
}

function shadow(obj, prop, value) {
    Object.defineProperty(obj, prop, { value: value, enumerable: true });
    return value;
}

function bytesToString(bytes) {
    var str = "";
    var length = bytes.length;
    for (var n = 0; n < length; ++n)
        str += String.fromCharCode(bytes[n]);
    return str;
}

var Stream = (function() {
    function constructor(arrayBuffer, start, length, dict) {
        this.bytes = new Uint8Array(arrayBuffer);
        this.start = start || 0;
        this.pos = this.start;
        this.end = (start + length) || this.bytes.length;
        this.dict = dict;
    }

    // required methods for a stream. if a particular stream does not
    // implement these, an error should be thrown
    constructor.prototype = {
        get length() {
            return this.end - this.start;
        },
        getByte: function() {
            if (this.pos >= this.end)
                return;
            return this.bytes[this.pos++];
        },
        // returns subarray of original buffer
        // should only be read
        getBytes: function(length) {
            var bytes = this.bytes;
            var pos = this.pos;
            var strEnd = this.end;

            if (!length)
                return bytes.subarray(pos, strEnd);

            var end = pos + length;
            if (end > strEnd)
                end = strEnd;

            this.pos = end;
            return bytes.subarray(pos, end);
        },
        lookChar: function() {
            if (this.pos >= this.end)
                return;
            return String.fromCharCode(this.bytes[this.pos]);
        },
        getChar: function() {
            if (this.pos >= this.end)
                return;
            return String.fromCharCode(this.bytes[this.pos++]);
        },
        skip: function(n) {
            if (!n)
                n = 1;
            this.pos += n;
        },
        reset: function() {
            this.pos = this.start;
        },
        moveStart: function() {
            this.start = this.pos;
        },
        makeSubStream: function(start, length, dict) {
            return new Stream(this.bytes.buffer, start, length, dict);
        }
    };

    return constructor;
})();

var StringStream = (function() {
    function constructor(str) {
        var length = str.length;
        var bytes = new Uint8Array(length);
        for (var n = 0; n < length; ++n)
            bytes[n] = str.charCodeAt(n);
        Stream.call(this, bytes);
    }

    constructor.prototype = Stream.prototype;

    return constructor;
})();

// super class for the decoding streams
var DecodeStream = (function() {
    function constructor() {
        this.pos = 0;
        this.bufferLength = 0;
        this.eof = false;
        this.buffer = null;
    }
    
    constructor.prototype = {
        ensureBuffer: function(requested) {
            var buffer = this.buffer;
            var current = buffer ? buffer.byteLength : 0;
            if (requested < current)
                return buffer;
            var size = 512;
            while (size < requested)
                size <<= 1;
            var buffer2 = new Uint8Array(size);
            for (var i = 0; i < current; ++i)
                buffer2[i] = buffer[i];
            return this.buffer = buffer2;
        },
        getByte: function() {
            var pos = this.pos;
            while (this.bufferLength <= pos) {
                if (this.eof)
                    return;
                this.readBlock();
            }
            return this.buffer[this.pos++];
        },
        getBytes: function(length) {
            var pos = this.pos;

            if (length) {
                this.ensureBuffer(pos + length);
                var end = pos + length;

                while (!this.eof && this.bufferLength < end)
                    this.readBlock();

                var bufEnd = this.bufferLength;
                if (end > bufEnd)
                    end = bufEnd;
            } else {
                while (!this.eof)
                    this.readBlock();

                var end = this.bufferLength;
            }

            this.pos = end;
            return this.buffer.subarray(pos, end)
        },
        lookChar: function() {
            var pos = this.pos;
            while (this.bufferLength <= pos) {
                if (this.eof)
                    return;
                this.readBlock();
            }
            return String.fromCharCode(this.buffer[this.pos]);
        },
        getChar: function() {
            var pos = this.pos;
            while (this.bufferLength <= pos) {
                if (this.eof)
                    return;
                this.readBlock();
            }
            return String.fromCharCode(this.buffer[this.pos++]);
        },
        skip: function(n) {
            if (!n)
                n = 1;
            this.pos += n;
        }
    };

    return constructor;
})();


var FakeStream = (function() {
    function constructor(stream) {
        this.dict = stream.dict;
        DecodeStream.call(this);
    };

    constructor.prototype = Object.create(DecodeStream.prototype);
    constructor.prototype.readBlock = function() {
        var bufferLength = this.bufferLength;
        bufferLength += 1024;
        var buffer = this.ensureBuffer(bufferLength);
        this.bufferLength = bufferLength;
    };
    constructor.prototype.getBytes = function(length) {
        var pos = this.pos;

        if (length) {
            this.ensureBuffer(pos + length);
            var end = pos + length;

            while (!this.eof && this.bufferLength < end)
                this.readBlock();

            var bufEnd = this.bufferLength;
            if (end > bufEnd)
                end = bufEnd;
        } else {
            this.eof = true;
            var end = this.bufferLength;
        }

        this.pos = end;
        return this.buffer.subarray(pos, end)
    };

    return constructor;
})();

var FlateStream = (function() {
    var codeLenCodeMap = new Uint32Array([
        16, 17, 18, 0, 8, 7, 9, 6, 10, 5, 11, 4, 12, 3, 13, 2, 14, 1, 15
    ]);

    var lengthDecode = new Uint32Array([
        0x00003, 0x00004, 0x00005, 0x00006, 0x00007, 0x00008, 0x00009,
        0x0000a, 0x1000b, 0x1000d, 0x1000f, 0x10011, 0x20013, 0x20017,
        0x2001b, 0x2001f, 0x30023, 0x3002b, 0x30033, 0x3003b, 0x40043,
        0x40053, 0x40063, 0x40073, 0x50083, 0x500a3, 0x500c3, 0x500e3,
        0x00102, 0x00102, 0x00102
    ]);

    var distDecode = new Uint32Array([
        0x00001, 0x00002, 0x00003, 0x00004, 0x10005, 0x10007, 0x20009,
        0x2000d, 0x30011, 0x30019, 0x40021, 0x40031, 0x50041, 0x50061,
        0x60081, 0x600c1, 0x70101, 0x70181, 0x80201, 0x80301, 0x90401,
        0x90601, 0xa0801, 0xa0c01, 0xb1001, 0xb1801, 0xc2001, 0xc3001,
        0xd4001, 0xd6001
    ]);

    var fixedLitCodeTab = [new Uint32Array([
        0x70100, 0x80050, 0x80010, 0x80118, 0x70110, 0x80070, 0x80030,
        0x900c0, 0x70108, 0x80060, 0x80020, 0x900a0, 0x80000, 0x80080,
        0x80040, 0x900e0, 0x70104, 0x80058, 0x80018, 0x90090, 0x70114,
        0x80078, 0x80038, 0x900d0, 0x7010c, 0x80068, 0x80028, 0x900b0,
        0x80008, 0x80088, 0x80048, 0x900f0, 0x70102, 0x80054, 0x80014,
        0x8011c, 0x70112, 0x80074, 0x80034, 0x900c8, 0x7010a, 0x80064,
        0x80024, 0x900a8, 0x80004, 0x80084, 0x80044, 0x900e8, 0x70106,
        0x8005c, 0x8001c, 0x90098, 0x70116, 0x8007c, 0x8003c, 0x900d8,
        0x7010e, 0x8006c, 0x8002c, 0x900b8, 0x8000c, 0x8008c, 0x8004c,
        0x900f8, 0x70101, 0x80052, 0x80012, 0x8011a, 0x70111, 0x80072,
        0x80032, 0x900c4, 0x70109, 0x80062, 0x80022, 0x900a4, 0x80002,
        0x80082, 0x80042, 0x900e4, 0x70105, 0x8005a, 0x8001a, 0x90094,
        0x70115, 0x8007a, 0x8003a, 0x900d4, 0x7010d, 0x8006a, 0x8002a,
        0x900b4, 0x8000a, 0x8008a, 0x8004a, 0x900f4, 0x70103, 0x80056,
        0x80016, 0x8011e, 0x70113, 0x80076, 0x80036, 0x900cc, 0x7010b,
        0x80066, 0x80026, 0x900ac, 0x80006, 0x80086, 0x80046, 0x900ec,
        0x70107, 0x8005e, 0x8001e, 0x9009c, 0x70117, 0x8007e, 0x8003e,
        0x900dc, 0x7010f, 0x8006e, 0x8002e, 0x900bc, 0x8000e, 0x8008e,
        0x8004e, 0x900fc, 0x70100, 0x80051, 0x80011, 0x80119, 0x70110,
        0x80071, 0x80031, 0x900c2, 0x70108, 0x80061, 0x80021, 0x900a2,
        0x80001, 0x80081, 0x80041, 0x900e2, 0x70104, 0x80059, 0x80019,
        0x90092, 0x70114, 0x80079, 0x80039, 0x900d2, 0x7010c, 0x80069,
        0x80029, 0x900b2, 0x80009, 0x80089, 0x80049, 0x900f2, 0x70102,
        0x80055, 0x80015, 0x8011d, 0x70112, 0x80075, 0x80035, 0x900ca,
        0x7010a, 0x80065, 0x80025, 0x900aa, 0x80005, 0x80085, 0x80045,
        0x900ea, 0x70106, 0x8005d, 0x8001d, 0x9009a, 0x70116, 0x8007d,
        0x8003d, 0x900da, 0x7010e, 0x8006d, 0x8002d, 0x900ba, 0x8000d,
        0x8008d, 0x8004d, 0x900fa, 0x70101, 0x80053, 0x80013, 0x8011b,
        0x70111, 0x80073, 0x80033, 0x900c6, 0x70109, 0x80063, 0x80023,
        0x900a6, 0x80003, 0x80083, 0x80043, 0x900e6, 0x70105, 0x8005b,
        0x8001b, 0x90096, 0x70115, 0x8007b, 0x8003b, 0x900d6, 0x7010d,
        0x8006b, 0x8002b, 0x900b6, 0x8000b, 0x8008b, 0x8004b, 0x900f6,
        0x70103, 0x80057, 0x80017, 0x8011f, 0x70113, 0x80077, 0x80037,
        0x900ce, 0x7010b, 0x80067, 0x80027, 0x900ae, 0x80007, 0x80087,
        0x80047, 0x900ee, 0x70107, 0x8005f, 0x8001f, 0x9009e, 0x70117,
        0x8007f, 0x8003f, 0x900de, 0x7010f, 0x8006f, 0x8002f, 0x900be,
        0x8000f, 0x8008f, 0x8004f, 0x900fe, 0x70100, 0x80050, 0x80010,
        0x80118, 0x70110, 0x80070, 0x80030, 0x900c1, 0x70108, 0x80060,
        0x80020, 0x900a1, 0x80000, 0x80080, 0x80040, 0x900e1, 0x70104,
        0x80058, 0x80018, 0x90091, 0x70114, 0x80078, 0x80038, 0x900d1,
        0x7010c, 0x80068, 0x80028, 0x900b1, 0x80008, 0x80088, 0x80048,
        0x900f1, 0x70102, 0x80054, 0x80014, 0x8011c, 0x70112, 0x80074,
        0x80034, 0x900c9, 0x7010a, 0x80064, 0x80024, 0x900a9, 0x80004,
        0x80084, 0x80044, 0x900e9, 0x70106, 0x8005c, 0x8001c, 0x90099,
        0x70116, 0x8007c, 0x8003c, 0x900d9, 0x7010e, 0x8006c, 0x8002c,
        0x900b9, 0x8000c, 0x8008c, 0x8004c, 0x900f9, 0x70101, 0x80052,
        0x80012, 0x8011a, 0x70111, 0x80072, 0x80032, 0x900c5, 0x70109,
        0x80062, 0x80022, 0x900a5, 0x80002, 0x80082, 0x80042, 0x900e5,
        0x70105, 0x8005a, 0x8001a, 0x90095, 0x70115, 0x8007a, 0x8003a,
        0x900d5, 0x7010d, 0x8006a, 0x8002a, 0x900b5, 0x8000a, 0x8008a,
        0x8004a, 0x900f5, 0x70103, 0x80056, 0x80016, 0x8011e, 0x70113,
        0x80076, 0x80036, 0x900cd, 0x7010b, 0x80066, 0x80026, 0x900ad,
        0x80006, 0x80086, 0x80046, 0x900ed, 0x70107, 0x8005e, 0x8001e,
        0x9009d, 0x70117, 0x8007e, 0x8003e, 0x900dd, 0x7010f, 0x8006e,
        0x8002e, 0x900bd, 0x8000e, 0x8008e, 0x8004e, 0x900fd, 0x70100,
        0x80051, 0x80011, 0x80119, 0x70110, 0x80071, 0x80031, 0x900c3,
        0x70108, 0x80061, 0x80021, 0x900a3, 0x80001, 0x80081, 0x80041,
        0x900e3, 0x70104, 0x80059, 0x80019, 0x90093, 0x70114, 0x80079,
        0x80039, 0x900d3, 0x7010c, 0x80069, 0x80029, 0x900b3, 0x80009,
        0x80089, 0x80049, 0x900f3, 0x70102, 0x80055, 0x80015, 0x8011d,
        0x70112, 0x80075, 0x80035, 0x900cb, 0x7010a, 0x80065, 0x80025,
        0x900ab, 0x80005, 0x80085, 0x80045, 0x900eb, 0x70106, 0x8005d,
        0x8001d, 0x9009b, 0x70116, 0x8007d, 0x8003d, 0x900db, 0x7010e,
        0x8006d, 0x8002d, 0x900bb, 0x8000d, 0x8008d, 0x8004d, 0x900fb,
        0x70101, 0x80053, 0x80013, 0x8011b, 0x70111, 0x80073, 0x80033,
        0x900c7, 0x70109, 0x80063, 0x80023, 0x900a7, 0x80003, 0x80083,
        0x80043, 0x900e7, 0x70105, 0x8005b, 0x8001b, 0x90097, 0x70115,
        0x8007b, 0x8003b, 0x900d7, 0x7010d, 0x8006b, 0x8002b, 0x900b7,
        0x8000b, 0x8008b, 0x8004b, 0x900f7, 0x70103, 0x80057, 0x80017,
        0x8011f, 0x70113, 0x80077, 0x80037, 0x900cf, 0x7010b, 0x80067,
        0x80027, 0x900af, 0x80007, 0x80087, 0x80047, 0x900ef, 0x70107,
        0x8005f, 0x8001f, 0x9009f, 0x70117, 0x8007f, 0x8003f, 0x900df,
        0x7010f, 0x8006f, 0x8002f, 0x900bf, 0x8000f, 0x8008f, 0x8004f,
        0x900ff
    ]), 9];

    var fixedDistCodeTab = [new Uint32Array([
        0x50000, 0x50010, 0x50008, 0x50018, 0x50004, 0x50014, 0x5000c,
        0x5001c, 0x50002, 0x50012, 0x5000a, 0x5001a, 0x50006, 0x50016,
        0x5000e, 0x00000, 0x50001, 0x50011, 0x50009, 0x50019, 0x50005,
        0x50015, 0x5000d, 0x5001d, 0x50003, 0x50013, 0x5000b, 0x5001b,
        0x50007, 0x50017, 0x5000f, 0x00000
    ]), 5];

    function constructor(stream) {
        var bytes = stream.getBytes();
        var bytesPos = 0;

        this.dict = stream.dict;
        var cmf = bytes[bytesPos++];
        var flg = bytes[bytesPos++];
        if (cmf == -1 || flg == -1)
            error("Invalid header in flate stream");
        if ((cmf & 0x0f) != 0x08)
            error("Unknown compression method in flate stream");
        if ((((cmf << 8) + flg) % 31) != 0)
            error("Bad FCHECK in flate stream");
        if (flg & 0x20)
            error("FDICT bit set in flate stream");

        this.bytes = bytes;
        this.bytesPos = bytesPos;

        this.codeSize = 0;
        this.codeBuf = 0;
        
        DecodeStream.call(this);
    }

    constructor.prototype = Object.create(DecodeStream.prototype);

    constructor.prototype.getBits = function(bits) {
        var codeSize = this.codeSize;
        var codeBuf = this.codeBuf;
        var bytes = this.bytes;
        var bytesPos = this.bytesPos;

        var b;
        while (codeSize < bits) {
            if (typeof (b = bytes[bytesPos++]) == "undefined")
                error("Bad encoding in flate stream");
            codeBuf |= b << codeSize;
            codeSize += 8;
        }
        b = codeBuf & ((1 << bits) - 1);
        this.codeBuf = codeBuf >> bits;
        this.codeSize = codeSize -= bits;
        this.bytesPos = bytesPos;
        return b;
    };
    constructor.prototype.getCode = function(table) {
        var codes = table[0];
        var maxLen = table[1];
        var codeSize = this.codeSize;
        var codeBuf = this.codeBuf;
        var bytes = this.bytes;
        var bytesPos = this.bytesPos;

        while (codeSize < maxLen) {
            var b;
            if (typeof (b = bytes[bytesPos++]) == "undefined")
                error("Bad encoding in flate stream");
            codeBuf |= (b << codeSize);
            codeSize += 8;
        }
        var code = codes[codeBuf & ((1 << maxLen) - 1)];
        var codeLen = code >> 16;
        var codeVal = code & 0xffff;
        if (codeSize == 0|| codeSize < codeLen || codeLen == 0)
            error("Bad encoding in flate stream");
        this.codeBuf = (codeBuf >> codeLen);
        this.codeSize = (codeSize - codeLen);
        this.bytesPos = bytesPos;
        return codeVal;
    };
    constructor.prototype.generateHuffmanTable = function(lengths) {
        var n = lengths.length;

        // find max code length
        var maxLen = 0;
        for (var i = 0; i < n; ++i) {
            if (lengths[i] > maxLen)
                maxLen = lengths[i];
        }

        // build the table
        var size = 1 << maxLen;
        var codes = new Uint32Array(size);
        for (var len = 1, code = 0, skip = 2;
                len <= maxLen;
                ++len, code <<= 1, skip <<= 1) {
            for (var val = 0; val < n; ++val) {
                if (lengths[val] == len) {
                    // bit-reverse the code
                    var code2 = 0;
                    var t = code;
                    for (var i = 0; i < len; ++i) {
                        code2 = (code2 << 1) | (t & 1);
                        t >>= 1;
                    }

                    // fill the table entries
                    for (var i = code2; i < size; i += skip)
                        codes[i] = (len << 16) | val;

                    ++code;
                }
            }
        }

        return [codes, maxLen];
    };
    constructor.prototype.readBlock = function() {
        function repeat(stream, array, len, offset, what) {
            var repeat = stream.getBits(len) + offset;
            while (repeat-- > 0)
                array[i++] = what;
        }

        // read block header
        var hdr = this.getBits(3);
        if (hdr & 1)
            this.eof = true;
        hdr >>= 1;

        if (hdr == 0) { // uncompressed block
            var bytes = this.bytes;
            var bytesPos = this.bytesPos;
            var b;

            if (typeof (b = bytes[bytesPos++]) == "undefined")
                error("Bad block header in flate stream");
            var blockLen = b;
            if (typeof (b = bytes[bytesPos++]) == "undefined")
                error("Bad block header in flate stream");
            blockLen |= (b << 8);
            if (typeof (b = bytes[bytesPos++]) == "undefined")
                error("Bad block header in flate stream");
            var check = b;
            if (typeof (b = bytes[bytesPos++]) == "undefined")
                error("Bad block header in flate stream");
            check |= (b << 8);
            if (check != (~blockLen & 0xffff))
                error("Bad uncompressed block length in flate stream");

            this.codeBuf = 0;
            this.codeSize = 0;
            
            var bufferLength = this.bufferLength;
            var buffer = this.ensureBuffer(bufferLength + blockLen);
            var end = bufferLength + blockLen;
            this.bufferLength = end;
            for (var n = bufferLength; n < end; ++n) {
                if (typeof (b = bytes[bytesPos++]) == "undefined") {
                    this.eof = true;
                    break;
                }
                buffer[n] = b;
            }
            this.bytesPos = bytesPos;
            return;
        }

        var litCodeTable;
        var distCodeTable;
        if (hdr == 1) { // compressed block, fixed codes
            litCodeTable = fixedLitCodeTab;
            distCodeTable = fixedDistCodeTab;
        } else if (hdr == 2) { // compressed block, dynamic codes
            var numLitCodes = this.getBits(5) + 257;
            var numDistCodes = this.getBits(5) + 1;
            var numCodeLenCodes = this.getBits(4) + 4;

            // build the code lengths code table
            var codeLenCodeLengths = Array(codeLenCodeMap.length);
            var i = 0;
            while (i < numCodeLenCodes)
                codeLenCodeLengths[codeLenCodeMap[i++]] = this.getBits(3);
            var codeLenCodeTab = this.generateHuffmanTable(codeLenCodeLengths);

            // build the literal and distance code tables
            var len = 0;
            var i = 0;
            var codes = numLitCodes + numDistCodes;
            var codeLengths = new Array(codes);
            while (i < codes) {
                var code = this.getCode(codeLenCodeTab);
                if (code == 16) {
                    repeat(this, codeLengths, 2, 3, len);
                } else if (code == 17) {
                    repeat(this, codeLengths, 3, 3, len = 0);
                } else if (code == 18) {
                    repeat(this, codeLengths, 7, 11, len = 0);
                } else {
                    codeLengths[i++] = len = code;
                }
            }

            litCodeTable =
                this.generateHuffmanTable(codeLengths.slice(0, numLitCodes));
            distCodeTable =
                this.generateHuffmanTable(codeLengths.slice(numLitCodes, codes));
        } else {
            error("Unknown block type in flate stream");
        }

        var buffer = this.buffer;
        var limit = buffer ? buffer.length : 0;
        var pos = this.bufferLength;
        while (true) {
            var code1 = this.getCode(litCodeTable);
            if (code1 < 256) {
                if (pos + 1 >= limit) {
                    buffer = this.ensureBuffer(pos + 1);
                    limit = buffer.length;
                }
                buffer[pos++] = code1;
                continue;
            }
            if (code1 == 256) {
                this.bufferLength = pos;
                return;
            }
            code1 -= 257;
            code1 = lengthDecode[code1];
            var code2 = code1 >> 16;
            if (code2 > 0)
                code2 = this.getBits(code2);
            var len = (code1 & 0xffff) + code2;
            code1 = this.getCode(distCodeTable);
            code1 = distDecode[code1];
            code2 = code1 >> 16;
            if (code2 > 0)
                code2 = this.getBits(code2);
            var dist = (code1 & 0xffff) + code2;
            if (pos + len >= limit) {
                buffer = this.ensureBuffer(pos + len);
                limit = buffer.length;
            }
            for (var k = 0; k < len; ++k, ++pos)
                buffer[pos] = buffer[pos - dist];
        }
    };

    return constructor;
})();

var PredictorStream = (function() {
    function constructor(stream, params) {
        var predictor = this.predictor = params.get("Predictor") || 1;

        if (predictor <= 1)
            return stream; // no prediction
        if (predictor !== 2 && (predictor < 10 || predictor > 15))
            error("Unsupported predictor");

        if (predictor === 2)
            this.readBlock = this.readBlockTiff;
        else
            this.readBlock = this.readBlockPng;

        this.stream = stream;
        this.dict = stream.dict;
        if (params.has("EarlyChange")) {
            error("EarlyChange predictor parameter is not supported");
        }
        var colors = this.colors = params.get("Colors") || 1;
        var bits = this.bits = params.get("BitsPerComponent") || 8;
        var columns = this.columns = params.get("Columns") || 1;

        var pixBytes = this.pixBytes = (colors * bits + 7) >> 3;
        // add an extra pixByte to represent the pixel left of column 0
        var rowBytes = this.rowBytes = (columns * colors * bits + 7) >> 3;
        
        DecodeStream.call(this);
    }

    constructor.prototype = Object.create(DecodeStream.prototype);

    constructor.prototype.readBlockTiff = function() {
        var rowBytes = this.rowBytes;
        var pixBytes = this.pixBytes;

        var bufferLength = this.bufferLength;
        var buffer = this.ensureBuffer(bufferLength + rowBytes);
        var currentRow = buffer.subarray(bufferLength, bufferLength + rowBytes);

        var bits = this.bits;
        var colors = this.colors;

        var rawBytes = this.stream.getBytes(rowBytes);

        if (bits === 1) {
            var inbuf = 0;
            for (var i = 0; i < rowBytes; ++i) {
                var c = rawBytes[i];
                inBuf = (inBuf << 8) | c;
                // bitwise addition is exclusive or
                // first shift inBuf and then add
                currentRow[i] = (c ^ (inBuf >> colors)) & 0xFF;
                // truncate inBuf (assumes colors < 16)
                inBuf &= 0xFFFF;
            }
        } else if (bits === 8) {
            for (var i = 0; i < colors; ++i)
                currentRow[i] = rawBytes[i];
            for (; i < rowBytes; ++i)
                currentRow[i] = currentRow[i - colors] + rawBytes[i];
        } else {
            var compArray = new Uint8Array(colors + 1);
            var bitMask = (1 << bits) - 1;
            var inbuf = 0, outbut = 0;
            var inbits = 0, outbits = 0;
            var j = 0, k = 0;
            var columns = this.columns;
            for (var i = 0; i < columns; ++i) {
                for (var kk = 0; kk < colors; ++kk) {
                    if (inbits < bits) {
                        inbuf = (inbuf << 8) | (rawBytes[j++] & 0xFF);
                        inbits += 8;
                    }
                    compArray[kk] = (compArray[kk] +
                            (inbuf >> (inbits - bits))) & bitMask;
                    inbits -= bits;
                    outbuf = (outbuf << bits) | compArray[kk];
                    outbits += bits;
                    if (outbits >= 8) {
                        currentRow[k++] = (outbuf >> (outbits - 8)) & 0xFF;
                        outbits -= 8;
                    }
                }
            }
            if (outbits > 0) {
                currentRow[k++] = (outbuf << (8 - outbits)) +
                    (inbuf & ((1 << (8 - outbits)) - 1))
            }
        }
        this.bufferLength += rowBytes;
    };
    constructor.prototype.readBlockPng = function() {
        var rowBytes = this.rowBytes;
        var pixBytes = this.pixBytes;

        var predictor = this.stream.getByte();
        var rawBytes = this.stream.getBytes(rowBytes);

        var bufferLength = this.bufferLength;
        var buffer = this.ensureBuffer(bufferLength + pixBytes);

        var currentRow = buffer.subarray(bufferLength, bufferLength + rowBytes);
        var prevRow = buffer.subarray(bufferLength - rowBytes, bufferLength);
        if (prevRow.length == 0)
            prevRow = currentRow;

        switch (predictor) {
        case 0:
            break;
        case 1:
            for (var i = 0; i < pixBytes; ++i)
                currentRow[i] = rawBytes[i];
            for (; i < rowBytes; ++i)
                currentRow[i] = (currentRow[i - pixBytes] + rawBytes[i]) & 0xFF;
            break;
        case 2:
            for (var i = 0; i < rowBytes; ++i)
                currentRow[i] = (prevRow[i] + rawBytes[i]) & 0xFF;
            break;
        case 3:
            for (var i = 0; i < pixBytes; ++i)
                currentRow[i] = (prevRow[i] >> 1) + rawBytes[i];
            for (; i < rowBytes; ++i)
                currentRow[i] = (((prevRow[i] + currentRow[i - pixBytes])
                            >> 1) + rawBytes[i]) & 0xFF;
            break;
        case 4:
            // we need to save the up left pixels values. the simplest way
            // is to create a new buffer
            for (var i = 0; i < pixBytes; ++i)
                currentRow[i] = rawBytes[i];
            for (; i < rowBytes; ++i) {
                var up = prevRow[i];
                var upLeft = lastRow[i - pixBytes];
                var left = currentRow[i - pixBytes];
                var p = left + up - upLeft;

                var pa = p - left;
                if (pa < 0)
                    pa = -pa;
                var pb = p - up;
                if (pb < 0)
                    pb = -pb;
                var pc = p - upLeft;
                if (pc < 0)
                    pc = -pc;

                var c = rawBytes[i];
                if (pa <= pb && pa <= pc)
                    currentRow[i] = left + c;
                else if (pb <= pc)
                    currentRow[i] = up + c;
                else
                    currentRow[i] = upLeft + c;
                break;
            }
        default:
            error("Unsupported predictor");
            break;
        }
        this.bufferLength += rowBytes;
    };

    return constructor;
})();

// A JpegStream can't be read directly. We use the platform to render the underlying
// JPEG data for us.
var JpegStream = (function() {
    function constructor(bytes, dict) {
        // TODO: per poppler, some images may have "junk" before that need to be removed
        this.dict = dict;

        // create DOM image
        var img = new Image();
        img.src = "data:image/jpeg;base64," + window.btoa(bytesToString(bytes));
        this.domImage = img;
    }

    constructor.prototype = {
        getImage: function() {
            return this.domImage;
        },
        getChar: function() {
            error("internal error: getChar is not valid on JpegStream");
        }
    };

    return constructor;
})();
var DecryptStream = (function() {
    function constructor(str, fileKey, encAlgorithm, keyLength) {
        TODO("decrypt stream is not implemented");
    }

    constructor.prototype = Stream.prototype;

    return constructor;
})();

var Ascii85Stream = (function() {
    function constructor(str) {
        this.str = str;
        this.dict = str.dict;
        this.input = new Uint8Array(5);
        
        DecodeStream.call(this);
    }

    constructor.prototype = Object.create(DecodeStream.prototype);
    constructor.prototype.readBlock = function() {
        var tildaCode = "~".charCodeAt(0);
        var zCode = "z".charCodeAt(0);
        var str = this.str;

        var c = str.getByte();
        while (Lexer.isSpace(String.fromCharCode(c)))
            c = str.getByte();

        if (!c || c === tildaCode) {
            this.eof = true;
            return;
        } 

        var bufferLength = this.bufferLength;

        // special code for z
        if (c == zCode) {
            var buffer = this.ensureBuffer(bufferLength + 4);
            for (var i = 0; i < 4; ++i)
                buffer[bufferLength + i] = 0;
            this.bufferLength += 4;
        } else {
            var input = this.input;
            input[0] = c;
            for (var i = 1; i < 5; ++i){
                c = str.getByte();
                while (Lexer.isSpace(String.fromCharCode(c)))
                    c = str.getByte();

                input[i] = c;

                if (!c || c == tildaCode)
                    break;
            }
            var buffer = this.ensureBuffer(bufferLength + i - 1);
            this.bufferLength += i - 1;

            // partial ending;
            if (i < 5) {
                for (; i < 5; ++i)
                    input[i] = 0x21 + 84;
                this.eof = true;
            }
            var t = 0;
            for (var i = 0; i < 5; ++i)
                t = t * 85 + (input[i] - 0x21);

            for (var i = 3; i >= 0; --i){
                buffer[bufferLength + i] = t & 0xFF;
                t >>= 8;
            }
        }
    };

    return constructor;
})();

var CCITTFaxStream = (function() {

    const ccittEOL = -2;
    const twoDimPass = 0;
    const twoDimHoriz = 1;
    const twoDimVert0 = 2;
    const twoDimVertR1 = 3;
    const twoDimVertL1 = 4;
    const twoDimVertR2 = 5;
    const twoDimVertL2 = 6;
    const twoDimVertR3 = 7;
    const twoDimVertL3 = 8;

    const twoDimTable1 = [
    [-1, -1], [-1, -1],               // 000000x
    [7, twoDimVertL3],                // 0000010
    [7, twoDimVertR3],                // 0000011
    [6, twoDimVertL2], [6, twoDimVertL2], // 000010x
    [6, twoDimVertR2], [6, twoDimVertR2], // 000011x
    [4, twoDimPass], [4, twoDimPass],     // 0001xxx
    [4, twoDimPass], [4, twoDimPass],
    [4, twoDimPass], [4, twoDimPass],
    [4, twoDimPass], [4, twoDimPass],
    [3, twoDimHoriz], [3, twoDimHoriz],   // 001xxxx
    [3, twoDimHoriz], [3, twoDimHoriz],
    [3, twoDimHoriz], [3, twoDimHoriz],
    [3, twoDimHoriz], [3, twoDimHoriz],
    [3, twoDimHoriz], [3, twoDimHoriz],
    [3, twoDimHoriz], [3, twoDimHoriz],
    [3, twoDimHoriz], [3, twoDimHoriz],
    [3, twoDimHoriz], [3, twoDimHoriz],
    [3, twoDimVertL1], [3, twoDimVertL1], // 010xxxx
    [3, twoDimVertL1], [3, twoDimVertL1],
    [3, twoDimVertL1], [3, twoDimVertL1],
    [3, twoDimVertL1], [3, twoDimVertL1],
    [3, twoDimVertL1], [3, twoDimVertL1],
    [3, twoDimVertL1], [3, twoDimVertL1],
    [3, twoDimVertL1], [3, twoDimVertL1],
    [3, twoDimVertL1], [3, twoDimVertL1],
    [3, twoDimVertR1], [3, twoDimVertR1], // 011xxxx
    [3, twoDimVertR1], [3, twoDimVertR1],
    [3, twoDimVertR1], [3, twoDimVertR1],
    [3, twoDimVertR1], [3, twoDimVertR1],
    [3, twoDimVertR1], [3, twoDimVertR1],
    [3, twoDimVertR1], [3, twoDimVertR1],
    [3, twoDimVertR1], [3, twoDimVertR1],
    [3, twoDimVertR1], [3, twoDimVertR1],
    [1, twoDimVert0], [1, twoDimVert0],   // 1xxxxxx
    [1, twoDimVert0], [1, twoDimVert0],
    [1, twoDimVert0], [1, twoDimVert0],
    [1, twoDimVert0], [1, twoDimVert0],
    [1, twoDimVert0], [1, twoDimVert0],
    [1, twoDimVert0], [1, twoDimVert0],
    [1, twoDimVert0], [1, twoDimVert0],
    [1, twoDimVert0], [1, twoDimVert0],
    [1, twoDimVert0], [1, twoDimVert0],
    [1, twoDimVert0], [1, twoDimVert0],
    [1, twoDimVert0], [1, twoDimVert0],
    [1, twoDimVert0], [1, twoDimVert0],
    [1, twoDimVert0], [1, twoDimVert0],
    [1, twoDimVert0], [1, twoDimVert0],
    [1, twoDimVert0], [1, twoDimVert0],
    [1, twoDimVert0], [1, twoDimVert0],
    [1, twoDimVert0], [1, twoDimVert0],
    [1, twoDimVert0], [1, twoDimVert0],
    [1, twoDimVert0], [1, twoDimVert0],
    [1, twoDimVert0], [1, twoDimVert0],
    [1, twoDimVert0], [1, twoDimVert0],
    [1, twoDimVert0], [1, twoDimVert0],
    [1, twoDimVert0], [1, twoDimVert0],
    [1, twoDimVert0], [1, twoDimVert0],
    [1, twoDimVert0], [1, twoDimVert0],
    [1, twoDimVert0], [1, twoDimVert0],
    [1, twoDimVert0], [1, twoDimVert0],
    [1, twoDimVert0], [1, twoDimVert0],
    [1, twoDimVert0], [1, twoDimVert0],
    [1, twoDimVert0], [1, twoDimVert0],
    [1, twoDimVert0], [1, twoDimVert0],
    [1, twoDimVert0], [1, twoDimVert0]
    ];

    const whiteTable1 = [
        [-1, -1],                 // 00000
        [12, ccittEOL],               // 00001
        [-1, -1], [-1, -1],               // 0001x
        [-1, -1], [-1, -1], [-1, -1], [-1, -1],   // 001xx
        [-1, -1], [-1, -1], [-1, -1], [-1, -1],   // 010xx
        [-1, -1], [-1, -1], [-1, -1], [-1, -1],   // 011xx
        [11, 1792], [11, 1792],           // 1000x
        [12, 1984],                   // 10010
        [12, 2048],                   // 10011
        [12, 2112],                   // 10100
        [12, 2176],                   // 10101
        [12, 2240],                   // 10110
        [12, 2304],                   // 10111
        [11, 1856], [11, 1856],           // 1100x
        [11, 1920], [11, 1920],           // 1101x
        [12, 2368],                   // 11100
        [12, 2432],                   // 11101
        [12, 2496],                   // 11110
        [12, 2560]                    // 11111
    ];

    const whiteTable2 = [
        [-1, -1], [-1, -1], [-1, -1], [-1, -1],   // 0000000xx
        [8, 29], [8, 29],             // 00000010x
        [8, 30], [8, 30],             // 00000011x
        [8, 45], [8, 45],             // 00000100x
        [8, 46], [8, 46],             // 00000101x
        [7, 22], [7, 22], [7, 22], [7, 22],       // 0000011xx
        [7, 23], [7, 23], [7, 23], [7, 23],       // 0000100xx
        [8, 47], [8, 47],             // 00001010x
        [8, 48], [8, 48],             // 00001011x
        [6, 13], [6, 13], [6, 13], [6, 13],       // 000011xxx
        [6, 13], [6, 13], [6, 13], [6, 13],
        [7, 20], [7, 20], [7, 20], [7, 20],       // 0001000xx
        [8, 33], [8, 33],             // 00010010x
        [8, 34], [8, 34],             // 00010011x
        [8, 35], [8, 35],             // 00010100x
        [8, 36], [8, 36],             // 00010101x
        [8, 37], [8, 37],             // 00010110x
        [8, 38], [8, 38],             // 00010111x
        [7, 19], [7, 19], [7, 19], [7, 19],       // 0001100xx
        [8, 31], [8, 31],             // 00011010x
        [8, 32], [8, 32],             // 00011011x
        [6, 1], [6, 1], [6, 1], [6, 1],       // 000111xxx
        [6, 1], [6, 1], [6, 1], [6, 1],
        [6, 12], [6, 12], [6, 12], [6, 12],       // 001000xxx
        [6, 12], [6, 12], [6, 12], [6, 12],
        [8, 53], [8, 53],             // 00100100x
        [8, 54], [8, 54],             // 00100101x
        [7, 26], [7, 26], [7, 26], [7, 26],       // 0010011xx
        [8, 39], [8, 39],             // 00101000x
        [8, 40], [8, 40],             // 00101001x
        [8, 41], [8, 41],             // 00101010x
        [8, 42], [8, 42],             // 00101011x
        [8, 43], [8, 43],             // 00101100x
        [8, 44], [8, 44],             // 00101101x
        [7, 21], [7, 21], [7, 21], [7, 21],       // 0010111xx
        [7, 28], [7, 28], [7, 28], [7, 28],       // 0011000xx
        [8, 61], [8, 61],             // 00110010x
        [8, 62], [8, 62],             // 00110011x
        [8, 63], [8, 63],             // 00110100x
        [8, 0], [8, 0],               // 00110101x
        [8, 320], [8, 320],               // 00110110x
        [8, 384], [8, 384],               // 00110111x
        [5, 10], [5, 10], [5, 10], [5, 10],       // 00111xxxx
        [5, 10], [5, 10], [5, 10], [5, 10],
        [5, 10], [5, 10], [5, 10], [5, 10],
        [5, 10], [5, 10], [5, 10], [5, 10],
        [5, 11], [5, 11], [5, 11], [5, 11],       // 01000xxxx
        [5, 11], [5, 11], [5, 11], [5, 11],
        [5, 11], [5, 11], [5, 11], [5, 11],
        [5, 11], [5, 11], [5, 11], [5, 11],
        [7, 27], [7, 27], [7, 27], [7, 27],       // 0100100xx
        [8, 59], [8, 59],             // 01001010x
        [8, 60], [8, 60],             // 01001011x
        [9, 1472],                    // 010011000
        [9, 1536],                    // 010011001
        [9, 1600],                    // 010011010
        [9, 1728],                    // 010011011
        [7, 18], [7, 18], [7, 18], [7, 18],       // 0100111xx
        [7, 24], [7, 24], [7, 24], [7, 24],       // 0101000xx
        [8, 49], [8, 49],             // 01010010x
        [8, 50], [8, 50],             // 01010011x
        [8, 51], [8, 51],             // 01010100x
        [8, 52], [8, 52],             // 01010101x
        [7, 25], [7, 25], [7, 25], [7, 25],       // 0101011xx
        [8, 55], [8, 55],             // 01011000x
        [8, 56], [8, 56],             // 01011001x
        [8, 57], [8, 57],             // 01011010x
        [8, 58], [8, 58],             // 01011011x
        [6, 192], [6, 192], [6, 192], [6, 192],   // 010111xxx
        [6, 192], [6, 192], [6, 192], [6, 192],
        [6, 1664], [6, 1664], [6, 1664], [6, 1664],   // 011000xxx
        [6, 1664], [6, 1664], [6, 1664], [6, 1664],
        [8, 448], [8, 448],               // 01100100x
        [8, 512], [8, 512],               // 01100101x
        [9, 704],                 // 011001100
        [9, 768],                 // 011001101
        [8, 640], [8, 640],               // 01100111x
        [8, 576], [8, 576],               // 01101000x
        [9, 832],                 // 011010010
        [9, 896],                 // 011010011
        [9, 960],                 // 011010100
        [9, 1024],                    // 011010101
        [9, 1088],                    // 011010110
        [9, 1152],                    // 011010111
        [9, 1216],                    // 011011000
        [9, 1280],                    // 011011001
        [9, 1344],                    // 011011010
        [9, 1408],                    // 011011011
        [7, 256], [7, 256], [7, 256], [7, 256],   // 0110111xx
        [4, 2], [4, 2], [4, 2], [4, 2],       // 0111xxxxx
        [4, 2], [4, 2], [4, 2], [4, 2],
        [4, 2], [4, 2], [4, 2], [4, 2],
        [4, 2], [4, 2], [4, 2], [4, 2],
        [4, 2], [4, 2], [4, 2], [4, 2],
        [4, 2], [4, 2], [4, 2], [4, 2],
        [4, 2], [4, 2], [4, 2], [4, 2],
        [4, 2], [4, 2], [4, 2], [4, 2],
        [4, 3], [4, 3], [4, 3], [4, 3],       // 1000xxxxx
        [4, 3], [4, 3], [4, 3], [4, 3],
        [4, 3], [4, 3], [4, 3], [4, 3],
        [4, 3], [4, 3], [4, 3], [4, 3],
        [4, 3], [4, 3], [4, 3], [4, 3],
        [4, 3], [4, 3], [4, 3], [4, 3],
        [4, 3], [4, 3], [4, 3], [4, 3],
        [4, 3], [4, 3], [4, 3], [4, 3],
        [5, 128], [5, 128], [5, 128], [5, 128],   // 10010xxxx
        [5, 128], [5, 128], [5, 128], [5, 128],
        [5, 128], [5, 128], [5, 128], [5, 128],
        [5, 128], [5, 128], [5, 128], [5, 128],
        [5, 8], [5, 8], [5, 8], [5, 8],       // 10011xxxx
        [5, 8], [5, 8], [5, 8], [5, 8],
        [5, 8], [5, 8], [5, 8], [5, 8],
        [5, 8], [5, 8], [5, 8], [5, 8],
        [5, 9], [5, 9], [5, 9], [5, 9],       // 10100xxxx
        [5, 9], [5, 9], [5, 9], [5, 9],
        [5, 9], [5, 9], [5, 9], [5, 9],
        [5, 9], [5, 9], [5, 9], [5, 9],
        [6, 16], [6, 16], [6, 16], [6, 16],       // 101010xxx
        [6, 16], [6, 16], [6, 16], [6, 16],
        [6, 17], [6, 17], [6, 17], [6, 17],       // 101011xxx
        [6, 17], [6, 17], [6, 17], [6, 17],
        [4, 4], [4, 4], [4, 4], [4, 4],       // 1011xxxxx
        [4, 4], [4, 4], [4, 4], [4, 4],
        [4, 4], [4, 4], [4, 4], [4, 4],
        [4, 4], [4, 4], [4, 4], [4, 4],
        [4, 4], [4, 4], [4, 4], [4, 4],
        [4, 4], [4, 4], [4, 4], [4, 4],
        [4, 4], [4, 4], [4, 4], [4, 4],
        [4, 4], [4, 4], [4, 4], [4, 4],
        [4, 5], [4, 5], [4, 5], [4, 5],       // 1100xxxxx
        [4, 5], [4, 5], [4, 5], [4, 5],
        [4, 5], [4, 5], [4, 5], [4, 5],
        [4, 5], [4, 5], [4, 5], [4, 5],
        [4, 5], [4, 5], [4, 5], [4, 5],
        [4, 5], [4, 5], [4, 5], [4, 5],
        [4, 5], [4, 5], [4, 5], [4, 5],
        [4, 5], [4, 5], [4, 5], [4, 5],
        [6, 14], [6, 14], [6, 14], [6, 14],       // 110100xxx
        [6, 14], [6, 14], [6, 14], [6, 14],
        [6, 15], [6, 15], [6, 15], [6, 15],       // 110101xxx
        [6, 15], [6, 15], [6, 15], [6, 15],
        [5, 64], [5, 64], [5, 64], [5, 64],       // 11011xxxx
        [5, 64], [5, 64], [5, 64], [5, 64],
        [5, 64], [5, 64], [5, 64], [5, 64],
        [5, 64], [5, 64], [5, 64], [5, 64],
        [4, 6], [4, 6], [4, 6], [4, 6],       // 1110xxxxx
        [4, 6], [4, 6], [4, 6], [4, 6],
        [4, 6], [4, 6], [4, 6], [4, 6],
        [4, 6], [4, 6], [4, 6], [4, 6],
        [4, 6], [4, 6], [4, 6], [4, 6],
        [4, 6], [4, 6], [4, 6], [4, 6],
        [4, 6], [4, 6], [4, 6], [4, 6],
        [4, 6], [4, 6], [4, 6], [4, 6],
        [4, 7], [4, 7], [4, 7], [4, 7],       // 1111xxxxx
        [4, 7], [4, 7], [4, 7], [4, 7],
        [4, 7], [4, 7], [4, 7], [4, 7],
        [4, 7], [4, 7], [4, 7], [4, 7],
        [4, 7], [4, 7], [4, 7], [4, 7],
        [4, 7], [4, 7], [4, 7], [4, 7],
        [4, 7], [4, 7], [4, 7], [4, 7],
        [4, 7], [4, 7], [4, 7], [4, 7]
    ];
    
    const blackTable1 = [
        [-1, -1], [-1, -1],                   // 000000000000x
        [12, ccittEOL], [12, ccittEOL],           // 000000000001x
        [-1, -1], [-1, -1], [-1, -1], [-1, -1],       // 00000000001xx
        [-1, -1], [-1, -1], [-1, -1], [-1, -1],       // 00000000010xx
        [-1, -1], [-1, -1], [-1, -1], [-1, -1],       // 00000000011xx
        [-1, -1], [-1, -1], [-1, -1], [-1, -1],       // 00000000100xx
        [-1, -1], [-1, -1], [-1, -1], [-1, -1],       // 00000000101xx
        [-1, -1], [-1, -1], [-1, -1], [-1, -1],       // 00000000110xx
        [-1, -1], [-1, -1], [-1, -1], [-1, -1],       // 00000000111xx
        [11, 1792], [11, 1792], [11, 1792], [11, 1792],   // 00000001000xx
        [12, 1984], [12, 1984],               // 000000010010x
        [12, 2048], [12, 2048],               // 000000010011x
        [12, 2112], [12, 2112],               // 000000010100x
        [12, 2176], [12, 2176],               // 000000010101x
        [12, 2240], [12, 2240],               // 000000010110x
        [12, 2304], [12, 2304],               // 000000010111x
        [11, 1856], [11, 1856], [11, 1856], [11, 1856],   // 00000001100xx
        [11, 1920], [11, 1920], [11, 1920], [11, 1920],   // 00000001101xx
        [12, 2368], [12, 2368],               // 000000011100x
        [12, 2432], [12, 2432],               // 000000011101x
        [12, 2496], [12, 2496],               // 000000011110x
        [12, 2560], [12, 2560],               // 000000011111x
        [10, 18], [10, 18], [10, 18], [10, 18],       // 0000001000xxx
        [10, 18], [10, 18], [10, 18], [10, 18],
        [12, 52], [12, 52],                   // 000000100100x
        [13, 640],                        // 0000001001010
        [13, 704],                        // 0000001001011
        [13, 768],                        // 0000001001100
        [13, 832],                        // 0000001001101
        [12, 55], [12, 55],                   // 000000100111x
        [12, 56], [12, 56],                   // 000000101000x
        [13, 1280],                       // 0000001010010
        [13, 1344],                       // 0000001010011
        [13, 1408],                       // 0000001010100
        [13, 1472],                       // 0000001010101
        [12, 59], [12, 59],                   // 000000101011x
        [12, 60], [12, 60],                   // 000000101100x
        [13, 1536],                       // 0000001011010
        [13, 1600],                       // 0000001011011
        [11, 24], [11, 24], [11, 24], [11, 24],       // 00000010111xx
        [11, 25], [11, 25], [11, 25], [11, 25],       // 00000011000xx
        [13, 1664],                       // 0000001100100
        [13, 1728],                       // 0000001100101
        [12, 320], [12, 320],                 // 000000110011x
        [12, 384], [12, 384],                 // 000000110100x
        [12, 448], [12, 448],                 // 000000110101x
        [13, 512],                        // 0000001101100
        [13, 576],                        // 0000001101101
        [12, 53], [12, 53],                   // 000000110111x
        [12, 54], [12, 54],                   // 000000111000x
        [13, 896],                        // 0000001110010
        [13, 960],                        // 0000001110011
        [13, 1024],                       // 0000001110100
        [13, 1088],                       // 0000001110101
        [13, 1152],                       // 0000001110110
        [13, 1216],                       // 0000001110111
        [10, 64], [10, 64], [10, 64], [10, 64],       // 0000001111xxx
        [10, 64], [10, 64], [10, 64], [10, 64]
    ];

    const blackTable2 = [
        [8, 13], [8, 13], [8, 13], [8, 13],           // 00000100xxxx
        [8, 13], [8, 13], [8, 13], [8, 13],
        [8, 13], [8, 13], [8, 13], [8, 13],
        [8, 13], [8, 13], [8, 13], [8, 13],
        [11, 23], [11, 23],                   // 00000101000x
        [12, 50],                     // 000001010010
        [12, 51],                     // 000001010011
        [12, 44],                     // 000001010100
        [12, 45],                     // 000001010101
        [12, 46],                     // 000001010110
        [12, 47],                     // 000001010111
        [12, 57],                     // 000001011000
        [12, 58],                     // 000001011001
        [12, 61],                     // 000001011010
        [12, 256],                        // 000001011011
        [10, 16], [10, 16], [10, 16], [10, 16],       // 0000010111xx
        [10, 17], [10, 17], [10, 17], [10, 17],       // 0000011000xx
        [12, 48],                     // 000001100100
        [12, 49],                     // 000001100101
        [12, 62],                     // 000001100110
        [12, 63],                     // 000001100111
        [12, 30],                     // 000001101000
        [12, 31],                     // 000001101001
        [12, 32],                     // 000001101010
        [12, 33],                     // 000001101011
        [12, 40],                     // 000001101100
        [12, 41],                     // 000001101101
        [11, 22], [11, 22],                   // 00000110111x
        [8, 14], [8, 14], [8, 14], [8, 14],           // 00000111xxxx
        [8, 14], [8, 14], [8, 14], [8, 14],
        [8, 14], [8, 14], [8, 14], [8, 14],
        [8, 14], [8, 14], [8, 14], [8, 14],
        [7, 10], [7, 10], [7, 10], [7, 10],           // 0000100xxxxx
        [7, 10], [7, 10], [7, 10], [7, 10],
        [7, 10], [7, 10], [7, 10], [7, 10],
        [7, 10], [7, 10], [7, 10], [7, 10],
        [7, 10], [7, 10], [7, 10], [7, 10],
        [7, 10], [7, 10], [7, 10], [7, 10],
        [7, 10], [7, 10], [7, 10], [7, 10],
        [7, 10], [7, 10], [7, 10], [7, 10],
        [7, 11], [7, 11], [7, 11], [7, 11],           // 0000101xxxxx
        [7, 11], [7, 11], [7, 11], [7, 11],
        [7, 11], [7, 11], [7, 11], [7, 11],
        [7, 11], [7, 11], [7, 11], [7, 11],
        [7, 11], [7, 11], [7, 11], [7, 11],
        [7, 11], [7, 11], [7, 11], [7, 11],
        [7, 11], [7, 11], [7, 11], [7, 11],
        [7, 11], [7, 11], [7, 11], [7, 11],
        [9, 15], [9, 15], [9, 15], [9, 15],           // 000011000xxx
        [9, 15], [9, 15], [9, 15], [9, 15],
        [12, 128],                        // 000011001000
        [12, 192],                        // 000011001001
        [12, 26],                     // 000011001010
        [12, 27],                     // 000011001011
        [12, 28],                     // 000011001100
        [12, 29],                     // 000011001101
        [11, 19], [11, 19],                   // 00001100111x
        [11, 20], [11, 20],                   // 00001101000x
        [12, 34],                     // 000011010010
        [12, 35],                     // 000011010011
        [12, 36],                     // 000011010100
        [12, 37],                     // 000011010101
        [12, 38],                     // 000011010110
        [12, 39],                     // 000011010111
        [11, 21], [11, 21],                   // 00001101100x
        [12, 42],                     // 000011011010
        [12, 43],                     // 000011011011
        [10, 0], [10, 0], [10, 0], [10, 0],           // 0000110111xx
        [7, 12], [7, 12], [7, 12], [7, 12],           // 0000111xxxxx
        [7, 12], [7, 12], [7, 12], [7, 12],
        [7, 12], [7, 12], [7, 12], [7, 12],
        [7, 12], [7, 12], [7, 12], [7, 12],
        [7, 12], [7, 12], [7, 12], [7, 12],
        [7, 12], [7, 12], [7, 12], [7, 12],
        [7, 12], [7, 12], [7, 12], [7, 12],
        [7, 12], [7, 12], [7, 12], [7, 12]    
    ];

    const blackTable3 = [
        [-1, -1], [-1, -1], [-1, -1], [-1, -1],       // 0000xx
        [6, 9],                       // 000100
        [6, 8],                       // 000101
        [5, 7], [5, 7],                   // 00011x
        [4, 6], [4, 6], [4, 6], [4, 6],           // 0010xx
        [4, 5], [4, 5], [4, 5], [4, 5],           // 0011xx
        [3, 1], [3, 1], [3, 1], [3, 1],           // 010xxx
        [3, 1], [3, 1], [3, 1], [3, 1],
        [3, 4], [3, 4], [3, 4], [3, 4],           // 011xxx
        [3, 4], [3, 4], [3, 4], [3, 4],
        [2, 3], [2, 3], [2, 3], [2, 3],           // 10xxxx
        [2, 3], [2, 3], [2, 3], [2, 3],
        [2, 3], [2, 3], [2, 3], [2, 3],
        [2, 3], [2, 3], [2, 3], [2, 3],
        [2, 2], [2, 2], [2, 2], [2, 2],           // 11xxxx
        [2, 2], [2, 2], [2, 2], [2, 2],
        [2, 2], [2, 2], [2, 2], [2, 2],
        [2, 2], [2, 2], [2, 2], [2, 2]
    ];

    function constructor(str) {
        this.str = str;
        var dict = str.dict;
        this.dict = dict;

        this.encoding = dict.get("K") || 0;
        this.eoline = dict.get("EndOfLine") || false;
        this.byteAlign = dict.get("EncodedByteAlign") || false;
        this.columns = dict.get("Columns") || 1728;
        this.rows = dict.get("Rows") || 0;
        var eoblock = dict.get("EndOfBlock");
        if (typeof eoblock == "undefined")
            eoblock = true;
        this.black = dict.get("BlackIs1") || false;

        this.codingLine = new Uint8Array(this.columns + 1);
        this.codingLine[0] = this.columns;
        this.codingPos = 0;

        this.refLine = new Uint8Array(this.columns + 2);
        this.row = 0;
        this.nextLine2D = this.encoding < 0;
        this.inputBits = 0;
        this.inputBuf;
        this.outputBits = 0;
        this.buf = EOF;
        this.err = false;

        var code1;
        while ((code1 = this.lookBits(12)) == 0) {
            this.eatBits(1);
        }
        if (code1 == 1) {
            this.eatBits(12);
        }
        if (this.encoding > 0) {
            this.nextLine2D = !this.lookBits(1);
            this.eatBits(1);
        }
        
        DecodeStream.call(this);
    }

    constructor.prototype = Object.create(DecodeStream.prototype);
    constructor.prototype.readBlock = function() {
        while (!this.eof) {
            var c = this.lookChar();
            this.buf = EOF;
            if (this.bufferLength <= this.pos) 
                this.ensureBuffer(this.pos + 1);

            this.buffer[this.pos++] = c;
        }
    };
    constructor.prototype.addPixels = function(a1, blackPixels) {
        var codingLine = this.codingLine;
        var codingPos = this.codingPos;

        if (a1 > codingLine[codingPos]) {
            if (a1 > this.columns) {
                warn("row is wrong length");
                this.err = true;
                a1 = this.columns;
            }
            if ((codingPos & 1) ^ blackPixels) {
                ++codingPos;
            }

            codingLine[codingPos] = a1;
        }
        this.codingPos = codingPos;
    };
    constructor.prototype.addPixelsNeg = function(a1, blackPixels) {
        var codingLine = this.codingLine;
        var codingPos = this.codingPos;

        if (a1 > codingLine[codingPos]) {
            if (a1 > this.columns) {
                warn("row is wrong length");
                this.err = true;
                a1 = this.columns;
            }
            if ((codingPos & 1) ^ blackPixels)
                ++codingPos;

            codingLine[codingPos] = a1;
        } else if (a1 < codingLine[codingPos]) {
            if (a1 < 0) {
                warn("invalid code");
                this.err = true;
                a1 = 0;
            }
            while (codingPos > 0 && a1 < codingLine[codingPos - 1])
                --codingPos;
            codingLine[codingPos] = a1;
        }

        this.codingPos = codingPos;
    };
    constructor.prototype.lookChar = function() {
        var refLine = this.refLine;
        var codingLine = this.codingLine;
        var columns = this.columns;

        var refPos, blackPixels, bits;

        if (this.buf != EOF)
            return buf;

        this.err = false;

        if (this.outputBits == 0) {
            if (this.eof)
                return;

            if (this.nextLine2D) {
                for (var i = 0; codingLine[i] < columns; ++i)
                    refLine[i] = codingLine[i];

                refLine[i++] = columns;
                refLine[i] = columns;
                codingLine[0] = 0;
                this.codingPos = 0;
                refPos = 0;
                blackPixels = 0;

                while (codingLine[this.codingPos] < columns) {
                    var code1 = this.getTwoDumCode();
                    switch (code1) {
                    case twoDimPass:
                        this.addPixels(refLine[refPos + 1], blackPixels);
                        if (refLine[refPos + 1] < columns)
                            refPos += 2;
                        break;
                    case twoDimHoriz:
                        var code1 = 0, code2 = 0;
                        if (blackPixels) {
                            var code3;
                            do {
                                code1 += (code3 = this.getBlackCode());
                            } while (code3 >= 64);
                            do {
                                code2 += (code3 = this.getWhiteCode());
                            } while (code3 >= 64);
                        } else {
                            var code3;
                            do {
                                code1 += (code3 = this.getWhiteCode());
                            } while (code3 >= 64);
                            do {
                                code2 += (code3 = this.getBlackCode());
                            } while (code3 >= 64);
                        }
                        this.addPixels(codingLine[this.codingPos] + code1, blackPixels);
                        if (codingLine[this.codingPos] < columns) {
                            this.addPixels(codingLine[this.codingPos] + code2,
                                    blackPixels ^ 1);
                        }
                        while (refLine[refPos] <= codingLine[this.codingPos] 
                                && refLine[refPos] < columns) {
                            refPos += 2;
                        }    
                        break;
                    case twoDimVertR3:
                        this.addPixels(refLine[refPos] + 3, blackPixels);
                        blackPixels ^= 1;
                        if (codingLine[this.codingPos] < columns) {
                            ++refPos;
                            while (refLine[refPos] <= codingLine[this.codingPos] &&
                                    refLine[refPos] < columns)
                                refPos += 2;
                        }
                        break;
                    case twoDimVertR2:
                        this.addPixels(refLine[refPos] + 2, blackPixels);
                        blackPixels ^= 1;
                        if (codingLine[this.codingPos] < columns) {
                            ++refPos;
                            while (refLine[refPos] <= codingLine[this.codingPos] &&
                                    refLine[refPos] < columns) {
                                refPos += 2;
                            }
                        }
                        break;
                    case twoDimVertR1:
                        this.addPixels(refLine[refPos] + 1, blackPixels);
                        blackPixels ^= 1;
                        if (codingLine[this.codingPos] < columns) {
                            ++refPos;
                            while (refLine[refPos] < codingLine[this.codingPos] &&
                                    refLine[refPos] < columns)
                                refPos += 2;
                        }
                        break;
                    case twoDimVert0:
                        this.addPixels(refLine[refPos], blackPixels);
                        blackPixels ^= 1;
                        if (codingLine[this.codingPos] < columns) {
                            ++refPos;
                            while (refLine[refPos] <= codingLine[this.codingPos] &&
                                    refLine[refPos] < columns)
                                refPos += 2;
                        }
                        break;
                    case twoDimVertL3:
                        this.addPixelsNeg(refLine[refPos] - 3, blackPixels);
                        blackPixels ^= 1;
                        if (codingLine[this.codingPos] < columns) {
                            if (refPos > 0)
                                --refPos;
                            else
                                ++refPos;
                            while (refLine[refPos] <= codingLine[this.codingPos] &&
                                    refLine[refPos] < columns)
                                refPos += 2;
                        }
                        break;
                    case twoDimVertL2:
                        this.addPixelsNeg(refLine[refPos] - 2, blackPixels);
                        blackPixels ^= 1;
                        if (codingLine[this.codingPos] < columns) {
                            if (refPos > 0)
                                --refPos;
                            else
                                ++refPos;
                            while (refLine[refPos] <= codingLine[this.codingPos] &&
                                    refLine[redPos] < columns)
                                refPos += 2;
                        }
                        break;

                    case twoDimVertL1:
                        this.addPixelsNeg(refLine[refPos] - 1, blackPixels);
                        blackPixels ^= 1;
                        if (codingLine[this.codingPos] < columns) {
                            if (refPos > 0)
                                --refPos;
                            else
                                ++refPos;
                            
                            while (refLine[refPos] <= codingLine[this.codingPos] &&
                                    refLine[refPos] < columns)
                                refPos += 2;
                        }
                        break;
                    case EOF:
                        this.addPixels(columns, 0);
                        this.eof = true;
                        break;
                    default:
                        warn("bad 2d code");
                        addPixels(columns, 0);
                        this.err = true;
                        break;
                    }
                }
            } else {
                codingLine[0] = 0;
                this.codingPos = 0;
                blackPixels = 0;
                while(codingLine[this.codingPos] < columns) {
                    code1 = 0;
                    if (blackPixels) {
                        do {
                            code1 += (code3 = this.getBlackCode());
                        } while (code3 >= 64);
                    } else {
                        do {
                            code1 += (code3 = this.getWhiteCode());
                        } while (code3 >= 64);
                    }
                    this.addPixels(codingLine[this.codingPos] + code1, blackPixels);
                    blackPixels ^= 1;
                }
            }

            if (this.byteAlign)
                inputBits &= ~7;
                    
            var gotEOL = false;

            if (this.eoblock && this.row == this.rows - 1) {
                this.eof = true;
            } else {
                code1 = this.lookBits(12);
                while (code1 == 0) {
                    this.eatBits(1);
                    code1 = this.lookBits(12);
                }
                if (code1 == 1) {
                    this.eatBits(12);
                    gotEOL = true;
                } else if (code1 == EOF) {
                    this.eof = true;
                }
            }

            if (!this.eof && this.encoding > 0) {
                this.nextLine2D = !this.lookBits(1);
                this.eatBits(1);
            }

            if (this.eoblock && gotEOL) {
                code1 = this.lookBits(12);
                if (code1 == 1) {
                    eatBits(12);
                    if (this.encoding > 0) {
                        this.lookBits(1);
                        this.eatBits(1);
                    }
                    if (this.encoding >= 0) {
                        for (var i = 0; i < 4; ++i) {
                            code1 = this.lookBits(12);
                            if (code1 != 1)
                                error("bad rtc code");
                            this.eatBits(12);
                            if (this.encoding > 0) {
                                this.lookBits(1);
                                this.eatBits(1);
                            }
                        }
                    }
                    this.eof = true;
                }
            } else if (this.err && this.eolin) {
                var code1;
                while (true) {
                    code1 = this.lookBits(13);
                    if (code1 == EOF) {
                        this.eof = true;
                        return;
                    }
                    if ((code1 >> 1) == 1) {
                        break;
                    }
                    this.eatBits(1);
                }
                this.eatBits(12);
                if (this.encoding > 0) {
                    this.eatBits(1);
                    this.nextLine2 = !(code1 & 1);
                }
            }

            if (codingLine[0] > 0)
                this.outputBits = codingLine[this.codingPos = 0];
            else
                this.outputBits = codingLine[this.codingPos = 1];
            this.row++;
        }

        if (this.outputBits >= 8) {
            this.buf = (this.codingPos & 1) ? 0 : 0xFF;
            this.outputBits -= 8;
            if (this.outputBits == 0 && codingLine[this.codingPos] < columns) {
                this.codingPos++;
                this.outputBits = codingLine[this.codingPos] - codingLine[this.codingPos - 1];
            }
        } else {
            this.bits = 8;
            this.buf = 0;
            do {
                if (this.outputBits > this.bits) {
                    this.buf << this.bits;
                    if (!(this.codingPos & 1)) {
                        this.buf |= 0xFF >> (8 - this.bits);
                    }
                    this.outputBits -= this.bits;
                    this.bits = 0;
                } else {
                    this.buf <<= this.outputBits;
                    if (!(this.codingPos & 1)) {
                        this.buf |= 0xFF >> (8 - this.outputBits);
                    }
                    this.bits -= this.outputBits;
                    this.outputBits = 0;
                    if (codingLine[this.codingPos] < columns) {
                        this.codingPos++;
                        this.outputBits = codingLine[this.codingPos] - codingLine[this.codingPos - 1];
                    } else if (this.bits > 0) {
                        this.buf <<= this.bits;
                        this.bits = 0;
                    }
                }
            } while (this.bits);
        }
        if (this.black) {
            this.buf ^= 0xFF;
        }
        return this.buf;
    };
    constructor.prototype.getTwoDimCode = function() {
        var code = 0;
        var p;
        if (this.eoblock) {
            code = this.lookBits(7);
            p = twoDimTable[code];
            if (p[0] > 0) {
                this.eatBits(p[0]);
                return p[1];
            }
        } else {
            for (var n = 1; n <= 7; ++n) {
                code = this.lookBits(n);
                if (n < 7) {
                    code <<= 7 - n;
                }
                p = twoDimTable[code];
                if (p[0] == n) {
                    this.eatBits(n);
                    return p[1];
                }
            }
        }
        warn("Bad two dim code");
        return EOF;
    };

    constructor.prototype.getWhiteCode = function() {
        var code = 0;
        var p;
        var n;
        if (this.eoblock) {
            code = this.lookBits(12);
            if (typeof code == "undefined")
                return 1;
            
            if ((code >> 5) == 0)
                p = whiteTable1[code];
            else
                p = whiteTable2[code >> 3];

            if (p[0] > 0) {
                this.eatBits(p[0]);
                return p[1];
            }
        } else {
            for (var n = 1; n <= 9; ++n) {
                code = this.lookBits(n);
                if (typeof code == "undefined")
                    return 1;

                if (n < 9)
                    code <<= 9 - n;
                p = whiteTable2[code];
                if (p[0] == n) {
                    this.eatBits(n);
                    return p[0];
                }
            }
            for (var n = 11; n <= 12; ++n) {
                code == this.lookBits(n);
                if (typeof code == "undefined")
                    return 1;
                if (n < 12) 
                    code <<= 12 - n;
                p = whiteTable1[code];
                if (p[0] == n) {
                    this.eatBits(n);
                    return p[1];
                }
            }
        }
        warn("bad white code");
        this.eatBits(1);
        return 1;
    };
    constructor.prototype.getBlackCode = function() {
        var code, p, n;
        if (this.eoblock) {
            code = this.lookBits(13);
            if (typeof code == "undefined")
                return 1;
            if ((code >> 7) == 0)
                p = blackTable1[code];
            else if ((code >> 9) == 0 && (code >> 7) != 0)
                p = blackTable2[(code >> 1) - 64];
            else 
                p = blackTable3[code >> 7];

            if (p[0] > 0) {
                this.eatBits(p[0]);
                return p[1];
            }
        } else {
            for (var n = 2; n <= 6; ++n) {
                code = this.lookBits(n);
                if (typeof code == "undefined")
                    return 1;
                if (n < 6)
                    code <<= 6 - n;

                p = blackTable3[code];
                if (p[0] == n) {
                    this.eatBits(n);
                    return p[1];
                }
            }
            for (var n = 7; n <= 12; ++n) {
                code = this.lookBits(n);
                if (typeof code == "undefined")
                    return 1;
                if (n < 12)
                    code <<= 12 - n;
                if (code >= 64) {
                    p = blackTable2[code - 64];
                    if (p[0] == n) {
                        this.eatBits(n);
                        return p[1];
                    }
                }
            }
            for (n = 10; n <= 13; ++n) {
                code = this.lookBits(n);
                if (code == EOF)
                    return 1;
                if (n < 13)
                    code << 13 - n;
                p = blackTable1[code];
                if (p[0] == n) {
                    this.eatBits(n);
                    return p[1];
                }
            }
        }
        warn("bad black code");
        this.eatBits(1);
        return 1;
    };
    constructor.prototype.lookBits = function(n) {
        var c;
        while (this.inputBits < n) {
            if (typeof (c = this.str.getByte()) == "undefined") {
                if (this.inputBits == 0)
                    return EOF;
                return (this.inputBuf << (n - this.inputBits)) 
                    & (0xFFFF >> (16 - n));
            }
            this.inputBuf = (this.inputBuf << 8) + c;
            this.inputBits += 8;
        }
        return (this.inputBuf >> (this.inputBits - n)) & (0xFFFF >> (16 - n));
    };
    constructor.prototype.eatBits = function(n) {
        if ((this.inputBits -= n) < 0)
            this.inputBits = 0;
    }

    return constructor;
})();

var Name = (function() {
    function constructor(name) {
        this.name = name;
    }

    constructor.prototype = {
    };

    return constructor;
})();

var Cmd = (function() {
    function constructor(cmd) {
        this.cmd = cmd;
    }

    constructor.prototype = {
    };

    return constructor;
})();

var Dict = (function() {
    function constructor() {
        this.map = Object.create(null);
    }

    constructor.prototype = {
        get: function(key) {
            return this.map[key];
        },
        get2: function(key1, key2) {
            return this.get(key1) || this.get(key2);
        },
        get3: function(key1, key2, key3) {
            return this.get(key1) || this.get(key2) || this.get(key3);
        },
        has: function(key) {
            return key in this.map;
        },
        set: function(key, value) {
            this.map[key] = value;
        },
        forEach: function(aCallback) {
            for (var key in this.map)
                aCallback(key, this.map[key]);
        }
    };
    return constructor;
})();

var Ref = (function() {
    function constructor(num, gen) {
        this.num = num;
        this.gen = gen;
    }

    constructor.prototype = {
    };

    return constructor;
})();

function IsBool(v) {
    return typeof v == "boolean";
}

function IsInt(v) {
    return typeof v == "number" && ((v|0) == v);
}

function IsNum(v) {
    return typeof v == "number";
}

function IsString(v) {
    return typeof v == "string";
}

function IsNull(v) {
    return v === null;
}

function IsName(v) {
    return v instanceof Name;
}

function IsCmd(v, cmd) {
    return v instanceof Cmd && (!cmd || v.cmd == cmd);
}

function IsDict(v, type) {
    return v instanceof Dict && (!type || v.get("Type").name == type);
}

function IsArray(v) {
    return v instanceof Array;
}

function IsStream(v) {
    return typeof v == "object" && "getChar" in v;
}

function IsRef(v) {
    return v instanceof Ref;
}

function IsPDFFunction(v) {
    var fnDict;
    if (typeof v != "object")
        return false;
    else if (IsDict(v))
        fnDict = v;
    else if (IsStream(v))
        fnDict = v.dict;
    else
        return false;
    return fnDict.has("FunctionType");
}

var EOF = {};

function IsEOF(v) {
    return v == EOF;
}

var None = {};

function IsNone(v) {
    return v == None;
}

var Lexer = (function() {
    function constructor(stream) {
        this.stream = stream;
    }

    constructor.isSpace = function(ch) {
        return ch == " " || ch == "\t";
    }

    // A '1' in this array means the character is white space.  A '1' or
    // '2' means the character ends a name or command.
    var specialChars = [
        1, 0, 0, 0, 0, 0, 0, 0, 0, 1, 1, 0, 1, 1, 0, 0,   // 0x
        0, 0, 0, 0, 0, 0, 0, 0, 0, 0, 0, 0, 0, 0, 0, 0,   // 1x
        1, 0, 0, 0, 0, 2, 0, 0, 2, 2, 0, 0, 0, 0, 0, 2,   // 2x
        0, 0, 0, 0, 0, 0, 0, 0, 0, 0, 0, 0, 2, 0, 2, 0,   // 3x
        0, 0, 0, 0, 0, 0, 0, 0, 0, 0, 0, 0, 0, 0, 0, 0,   // 4x
        0, 0, 0, 0, 0, 0, 0, 0, 0, 0, 0, 2, 0, 2, 0, 0,   // 5x
        0, 0, 0, 0, 0, 0, 0, 0, 0, 0, 0, 0, 0, 0, 0, 0,   // 6x
        0, 0, 0, 0, 0, 0, 0, 0, 0, 0, 0, 2, 0, 2, 0, 0,   // 7x
        0, 0, 0, 0, 0, 0, 0, 0, 0, 0, 0, 0, 0, 0, 0, 0,   // 8x
        0, 0, 0, 0, 0, 0, 0, 0, 0, 0, 0, 0, 0, 0, 0, 0,   // 9x
        0, 0, 0, 0, 0, 0, 0, 0, 0, 0, 0, 0, 0, 0, 0, 0,   // ax
        0, 0, 0, 0, 0, 0, 0, 0, 0, 0, 0, 0, 0, 0, 0, 0,   // bx
        0, 0, 0, 0, 0, 0, 0, 0, 0, 0, 0, 0, 0, 0, 0, 0,   // cx
        0, 0, 0, 0, 0, 0, 0, 0, 0, 0, 0, 0, 0, 0, 0, 0,   // dx
        0, 0, 0, 0, 0, 0, 0, 0, 0, 0, 0, 0, 0, 0, 0, 0,   // ex
        0, 0, 0, 0, 0, 0, 0, 0, 0, 0, 0, 0, 0, 0, 0, 0    // fx
    ];

    var MIN_INT = (1<<31) | 0;
    var MAX_INT = (MIN_INT - 1) | 0;
    var MIN_UINT = 0;
    var MAX_UINT = ((1<<30) * 4) - 1;

    function ToHexDigit(ch) {
        if (ch >= "0" && ch <= "9")
            return ch - "0";
        ch = ch.toLowerCase();
        if (ch >= "a" && ch <= "f")
            return ch - "a";
        return -1;
    }

    constructor.prototype = {
        getNumber: function(ch) {
            var floating = false;
            var str = ch;
            var stream = this.stream;
            do {
                ch = stream.lookChar();
                if (ch == "." && !floating) {
                    str += ch;
                    floating = true;
                } else if (ch == "-") {
                    // ignore minus signs in the middle of numbers to match
                    // Adobe's behavior
                    warn("Badly formated number");
                } else if (ch >= "0" && ch <= "9") {
                    str += ch;
                } else if (ch == "e" || ch == "E") {
                    floating = true;
                } else {
                    // the last character doesn't belong to us
                    break;
                }
                stream.skip();
            } while (true);
            var value = parseFloat(str);
            if (isNaN(value))
                error("Invalid floating point number");
            return value;
        },
        getString: function() {
            var n = 0;
            var numParen = 1;
            var done = false;
            var str = "";
            var stream = this.stream;
            var ch;
            do {
                switch (ch = stream.getChar()) {
                case undefined:
                    warn("Unterminated string");
                    done = true;
                    break;
                case '(':
                    ++numParen;
                    str += ch;
                    break;
                case ')':
                    if (--numParen == 0) {
                        done = true;
                    } else {
                        str += ch;
                    }
                    break;
                case '\\':
                    switch (ch = stream.getChar()) {
                    case undefined:
                        warn("Unterminated string");
                        done = true;
                        break;
                    case 'n':
                        str += '\n';
                        break;
                    case 'r':
                        str += '\r';
                        break;
                    case 't':
                        str += '\t';
                        break;
                    case 'b':
                        str += '\b';
                        break;
                    case 'f':
                        str += '\f';
                        break;
                    case '\\':
                    case '(':
                    case ')':
                        str += ch;
                        break;
                    case '0': case '1': case '2': case '3':
                    case '4': case '5': case '6': case '7':
                        var x = ch - '0';
                        ch = stream.lookChar();
                        if (ch >= '0' && ch <= '7') {
                            stream.skip();
                            x = (x << 3) + (ch - '0');
                            ch = stream.lookChar();
                            if (ch >= '0' && ch <= '7') {
                                stream.skip();
                                x = (x << 3) + (ch - '0');
                            }
                        }

                        str += String.fromCharCode(x);
                        break;
                    case '\r':
                        ch = stream.lookChar();
                        if (ch == '\n')
                            stream.skip();
                        break;
                    case '\n':
                        break;
                    default:
                        str += ch;
                        break;
                    }
                    break;
                default:
                    str += ch;
                    break;
                }
            } while (!done);
            if (!str.length)
                return EOF;
            return str;
        },
        getName: function(ch) {
            var str = "";
            var stream = this.stream;
            while (!!(ch = stream.lookChar()) && !specialChars[ch.charCodeAt(0)]) {
                stream.skip();
                if (ch == "#") {
                    ch = stream.lookChar();
                    var x = ToHexDigit(ch);
                    if (x != -1) {
                        stream.skip();
                        var x2 = ToHexDigit(stream.getChar());
                        if (x2 == -1)
                            error("Illegal digit in hex char in name");
                        str += String.fromCharCode((x << 4) | x2);
                    } else {
                        str += "#";
                        str += ch;
                    }
                } else {
                    str += ch;
                }
            }
            if (str.length > 128)
                error("Warning: name token is longer than allowed by the specification");
            return new Name(str);
        },
        getHexString: function(ch) {
            var str = "";
            var stream = this.stream;
            while (1) {
                ch = stream.getChar();
                if (ch == '>') {
                    break;
                }
                if (!ch) {
                    warn("Unterminated hex string");
                    break;
                }
                if (specialChars[ch.charCodeAt(0)] != 1) {
                    var x, x2;
                    if (((x = ToHexDigit(ch)) == -1) ||
                        ((x2 = ToHexDigit(stream.getChar())) == -1)) {
                        error("Illegal character in hex string");
                        break;
                    }
                    str += String.fromCharCode((x << 4) | x2);
                }
            }
            return str;
        },
        getObj: function() {
            // skip whitespace and comments
            var comment = false;
            var stream = this.stream;
            var ch;
            while (true) {
                if (!(ch = stream.getChar()))
                    return EOF;
                if (comment) {
                    if (ch == '\r' || ch == '\n')
                        comment = false;
                } else if (ch == '%') {
                    comment = true;
                } else if (specialChars[ch.charCodeAt(0)] != 1) {
                    break;
                }
            }

            // start reading token
            switch (ch) {
            case '0': case '1': case '2': case '3': case '4':
            case '5': case '6': case '7': case '8': case '9':
            case '+': case '-': case '.':
                return this.getNumber(ch);
            case '(':
                return this.getString();
            case '/':
	            return this.getName(ch);
            // array punctuation
            case '[':
            case ']':
                return new Cmd(ch);
            // hex string or dict punctuation
            case '<':
	            ch = stream.lookChar();
                if (ch == '<') {
                    // dict punctuation
                    stream.skip();
                    return new Cmd("<<");
                }
	            return this.getHexString(ch);
            // dict punctuation
            case '>':
	            ch = stream.lookChar();
	            if (ch == '>') {
                    stream.skip();
                    return new Cmd(">>");
                }
            case "{":
            case "}":
              return new Cmd(ch);
	        // fall through
            case ')':
                error("Illegal character");
                return Error;
            }

            // command
            var str = ch;
            while (!!(ch = stream.lookChar()) && !specialChars[ch.charCodeAt(0)]) {
                stream.skip();
                if (str.length == 128) {
                    error("Command token too long");
                    break;
                }
                str += ch;
            }
            if (str == "true")
                return true;
            if (str == "false")
                return false;
            if (str == "null")
                return null;
            return new Cmd(str);
        },
        skipToNextLine: function() {
            var stream = this.stream;
            while (true) {
                var ch = stream.getChar();
                if (!ch || ch == "\n")
                    return;
                if (ch == "\r") {
                    if ((ch = stream.lookChar()) == "\n")
                        stream.skip();
                    return;
                }
            }
        }
    };

    return constructor;
})();

var Parser = (function() {
    function constructor(lexer, allowStreams, xref) {
        this.lexer = lexer;
        this.allowStreams = allowStreams;
        this.xref = xref;
        this.inlineImg = 0;
        this.refill();
    }

    constructor.prototype = {
        refill: function() {
            this.buf1 = this.lexer.getObj();
            this.buf2 = this.lexer.getObj();
        },
        shift: function() {
            if (this.inlineImg > 0) {
                if (this.inlineImg < 2) {
                    this.inlineImg++;
                } else {
                    // in a damaged content stream, if 'ID' shows up in the middle
                    // of a dictionary, we need to reset
                    this.inlineImg = 0;
                }
            } else if (IsCmd(this.buf2, "ID")) {
                this.lexer.skip(); // skip char after 'ID' command
                this.inlineImg = 1;
            }
            this.buf1 = this.buf2;
            // don't buffer inline image data
            this.buf2 = (this.inlineImg > 0) ? null : this.lexer.getObj();
        },
        getObj: function() {
            // refill buffer after inline image data
            if (this.inlineImg == 2)
                this.refill();

            if (IsCmd(this.buf1, "[")) { // array
                this.shift();
                var array = [];
                while (!IsCmd(this.buf1, "]") && !IsEOF(this.buf1))
                    array.push(this.getObj());
                if (IsEOF(this.buf1))
                    error("End of file inside array");
                this.shift();
                return array;
            } else if (IsCmd(this.buf1, "<<")) { // dictionary or stream
                this.shift();
                var dict = new Dict();
                while (!IsCmd(this.buf1, ">>") && !IsEOF(this.buf1)) {
                    if (!IsName(this.buf1)) {
                        error("Dictionary key must be a name object");
                        shift();
                    } else {
                        var key = this.buf1.name;
                        this.shift();
                        if (IsEOF(this.buf1))
                            break;
                        dict.set(key, this.getObj());
                    }
                }
                if (IsEOF(this.buf1))
                    error("End of file inside dictionary");

                // stream objects are not allowed inside content streams or
                // object streams
                if (this.allowStreams && IsCmd(this.buf2, "stream")) {
                    return this.makeStream(dict);
                } else {
                    this.shift();
                }
                return dict;

            } else if (IsInt(this.buf1)) { // indirect reference or integer
                var num = this.buf1;
                this.shift();
                if (IsInt(this.buf1) && IsCmd(this.buf2, "R")) {
                    var ref = new Ref(num, this.buf1);
                    this.shift();
                    this.shift();
                    return ref;
                }
                return num;
            } else if (IsString(this.buf1)) { // string
                var str = this.buf1;
                this.shift();
                if (this.fileKey) {
                    var decrypt = new DecryptStream(new StringStream(str),
                                                    this.fileKey,
                                                    this.encAlgorithm,
                                                    this.keyLength);
                    var str = "";
                    var pos = decrypt.pos;
                    var length = decrypt.length;
                    while (pos++ > length)
                        str += decrypt.getChar();
                }
                return str;
            }

            // simple object
            var obj = this.buf1;
            this.shift();
            return obj;
        },
        makeStream: function(dict) {
            var lexer = this.lexer;
            var stream = lexer.stream;

            // get stream start position
            lexer.skipToNextLine();
            var pos = stream.pos;

            // get length
            var length = dict.get("Length");
            var xref = this.xref;
            if (xref)
                length = xref.fetchIfRef(length);
            if (!IsInt(length)) {
                error("Bad 'Length' attribute in stream");
                length = 0;
            }

            // skip over the stream data
            stream.pos = pos + length;
            this.shift(); // '>>'
            this.shift(); // 'stream'
            if (!IsCmd(this.buf1, "endstream"))
                error("Missing 'endstream'");
            this.shift();

            stream = stream.makeSubStream(pos, length, dict);
            if (this.fileKey) {
                stream = new DecryptStream(stream,
                                           this.fileKey,
                                           this.encAlgorithm,
                                           this.keyLength);
            }
            stream = this.filter(stream, dict, length);
            stream.parameters = dict;
            return stream;
        },
        filter: function(stream, dict, length) {
            var filter = dict.get2("Filter", "F");
            var params = dict.get2("DecodeParms", "DP");
            if (IsName(filter))
                return this.makeFilter(stream, filter.name, length, params);
            if (IsArray(filter)) {
                var filterArray = filter;
                var paramsArray = params;
                for (var i = 0, ii = filterArray.length; i < ii; ++i) {
                    filter = filterArray[i];
                    if (!IsName(filter))
                        error("Bad filter name");
                    else {
                        params = null;
                        if (IsArray(paramsArray) && (i in paramsArray))
                            params = paramsArray[i];
                        stream = this.makeFilter(stream, filter.name, length, params);
                    }
                }
            }
            return stream;
        },
        makeFilter: function(stream, name, length, params) {
            if (name == "FlateDecode" || name == "Fl") {
                if (params) {
                    return new PredictorStream(new FlateStream(stream), params);
                }
                return new FlateStream(stream);
            } else if (name == "DCTDecode") {
                var bytes = stream.getBytes(length);
                return new JpegStream(bytes, stream.dict);
            } else if (name == "ASCII85Decode") {
                return new Ascii85Stream(stream);
            } else if (name == "CCITTFaxDecode") {
                TODO("implement fax stream");
                return new CCITTFaxStream(stream);
            } else {
                error("filter '" + name + "' not supported yet");
            }
            return stream;
        }
    };

    return constructor;
})();

var Linearization = (function() {
    function constructor(stream) {
        this.parser = new Parser(new Lexer(stream), false);
        var obj1 = this.parser.getObj();
        var obj2 = this.parser.getObj();
        var obj3 = this.parser.getObj();
        this.linDict = this.parser.getObj();
        if (IsInt(obj1) && IsInt(obj2) && IsCmd(obj3, "obj") && IsDict(this.linDict)) {
            var obj = this.linDict.get("Linearized");
            if (!(IsNum(obj) && obj > 0))
                this.linDict = null;
        }
    }

    constructor.prototype = {
        getInt: function(name) {
            var linDict = this.linDict;
            var obj;
            if (IsDict(linDict) &&
                IsInt(obj = linDict.get(name)) &&
                obj > 0) {
                return obj;
            }
            error("'" + name + "' field in linearization table is invalid");
            return 0;
        },
        getHint: function(index) {
            var linDict = this.linDict;
            var obj1, obj2;
            if (IsDict(linDict) &&
                IsArray(obj1 = linDict.get("H")) &&
                obj1.length >= 2 &&
                IsInt(obj2 = obj1[index]) &&
                obj2 > 0) {
                return obj2;
            }
            error("Hints table in linearization table is invalid");
            return 0;
        },
        get length() {
            if (!IsDict(this.linDict))
                return 0;
            return this.getInt("L");
        },
        get hintsOffset() {
            return this.getHint(0);
        },
        get hintsLength() {
            return this.getHint(1);
        },
        get hintsOffset2() {
            return this.getHint(2);
        },
        get hintsLenth2() {
            return this.getHint(3);
        },
        get objectNumberFirst() {
            return this.getInt("O");
        },
        get endFirst() {
            return this.getInt("E");
        },
        get numPages() {
            return this.getInt("N");
        },
        get mainXRefEntriesOffset() {
            return this.getInt("T");
        },
        get pageFirst() {
            return this.getInt("P");
        }
    };

    return constructor;
})();

var XRef = (function() {
    function constructor(stream, startXRef, mainXRefEntriesOffset) {
        this.stream = stream;
        this.entries = [];
        this.xrefstms = {};
        var trailerDict = this.readXRef(startXRef);

        // get the root dictionary (catalog) object
        if (!IsRef(this.root = trailerDict.get("Root")))
            error("Invalid root reference");

        // prepare the XRef cache
        this.cache = [];
    }

    constructor.prototype = {
        readXRefTable: function(parser) {
            var obj;
            while (true) {
                if (IsCmd(obj = parser.getObj(), "trailer"))
                    break;
                if (!IsInt(obj))
                    error("Invalid XRef table");
                var first = obj;
                if (!IsInt(obj = parser.getObj()))
                    error("Invalid XRef table");
                var n = obj;
                if (first < 0 || n < 0 || (first + n) != ((first + n) | 0))
                    error("Invalid XRef table");
                for (var i = first; i < first + n; ++i) {
                    var entry = {};
                    if (!IsInt(obj = parser.getObj()))
                        error("Invalid XRef table");
                    entry.offset = obj;
                    if (!IsInt(obj = parser.getObj()))
                        error("Invalid XRef table");
                    entry.gen = obj;
                    obj = parser.getObj();
                    if (IsCmd(obj, "n")) {
                        entry.uncompressed = true;
                    } else if (IsCmd(obj, "f")) {
                        entry.free = true;
                    } else {
                        error("Invalid XRef table");
                    }
                    if (!this.entries[i]) {
                        // In some buggy PDF files the xref table claims to start at 1
                        // instead of 0.
                        if (i == 1 && first == 1 &&
                            entry.offset == 0 && entry.gen == 65535 && entry.free) {
                            i = first = 0;
                        }
                        this.entries[i] = entry;
                    }
                }
            }

            // read the trailer dictionary
            var dict;
            if (!IsDict(dict = parser.getObj()))
                error("Invalid XRef table");

            // get the 'Prev' pointer
            var prev;
            obj = dict.get("Prev");
            if (IsInt(obj)) {
                prev = obj;
            } else if (IsRef(obj)) {
                // certain buggy PDF generators generate "/Prev NNN 0 R" instead
                // of "/Prev NNN"
                prev = obj.num;
            }
            if (prev) {
                this.readXRef(prev);
            }

            // check for 'XRefStm' key
            if (IsInt(obj = dict.get("XRefStm"))) {
                var pos = obj;
                if (pos in this.xrefstms)
                    error("Invalid XRef table");
                this.xrefstms[pos] = 1; // avoid infinite recursion
                this.readXRef(pos);
            }

            return dict;
        },
        readXRefStream: function(stream) {
            var streamParameters = stream.parameters;
            var length = streamParameters.get("Length");
            var byteWidths = streamParameters.get("W");
            var range = streamParameters.get("Index");
            if (!range)
                range = [0, streamParameters.get("Size")];
            var i, j;
            while (range.length > 0) {
                var first = range[0], n = range[1];
                if (!IsInt(first) || !IsInt(n))
                    error("Invalid XRef range fields");
                var typeFieldWidth = byteWidths[0], offsetFieldWidth = byteWidths[1], generationFieldWidth = byteWidths[2];
                if (!IsInt(typeFieldWidth) || !IsInt(offsetFieldWidth) || !IsInt(generationFieldWidth))
                    error("Invalid XRef entry fields length");
                for (i = 0; i < n; ++i) {
                    var type = 0, offset = 0, generation = 0;
                    for (j = 0; j < typeFieldWidth; ++j)
                        type = (type << 8) | stream.getByte();
                    // if type field is absent, its default value = 1
                    if (typeFieldWidth == 0)
                        type = 1;
                    for (j = 0; j < offsetFieldWidth; ++j)
                        offset = (offset << 8) | stream.getByte();
                    for (j = 0; j < generationFieldWidth; ++j)
                        generation = (generation << 8) | stream.getByte();
                    var entry = {}
                    entry.offset = offset;
                    entry.gen = generation;
                    switch (type) {
                    case 0:
                        entry.free = true;
                        break;
                    case 1:
                        entry.uncompressed = true;
                        break;
                    case 2:
                        break;
                    default:
                        error("Invalid XRef entry type");
                        break;
                    }
                    if (!this.entries[first + i])
                        this.entries[first + i] = entry;
                }
                range.splice(0, 2);
            }
            var prev = streamParameters.get("Prev");
            if (IsInt(prev))
                this.readXRef(prev);
            return streamParameters;
        },
        readXRef: function(startXRef) {
            var stream = this.stream;
            stream.pos = startXRef;
            var parser = new Parser(new Lexer(stream), true);
            var obj = parser.getObj();
            // parse an old-style xref table
            if (IsCmd(obj, "xref"))
                return this.readXRefTable(parser);
            // parse an xref stream
            if (IsInt(obj)) {
                if (!IsInt(parser.getObj()) ||
                    !IsCmd(parser.getObj(), "obj") ||
                    !IsStream(obj = parser.getObj())) {
                    error("Invalid XRef stream");
                }
                return this.readXRefStream(obj);
            }
            error("Invalid XRef");
        },
        getEntry: function(i) {
            var e = this.entries[i];
            if (e.free)
                error("reading an XRef stream not implemented yet");
            return e;
        },
        fetchIfRef: function(obj) {
            if (!IsRef(obj))
                return obj;
            return this.fetch(obj);
        },
        fetch: function(ref) {
            var num = ref.num;
            var e = this.cache[num];
            if (e)
                return e;

            e = this.getEntry(num);
            var gen = ref.gen;
            var stream, parser;
            if (e.uncompressed) {
                if (e.gen != gen)
                    throw("inconsistent generation in XRef");
                stream = this.stream.makeSubStream(e.offset);
                parser = new Parser(new Lexer(stream), true, this);
                var obj1 = parser.getObj();
                var obj2 = parser.getObj();
                var obj3 = parser.getObj();
                if (!IsInt(obj1) || obj1 != num ||
                    !IsInt(obj2) || obj2 != gen ||
                    !IsCmd(obj3)) {
                    error("bad XRef entry");
                }
                if (!IsCmd(obj3, "obj")) {
                    // some bad pdfs use "obj1234" and really mean 1234
                    if (obj3.cmd.indexOf("obj") == 0) {
                        var num = parseInt(obj3.cmd.substring(3));
                        if (!isNaN(num))
                            return num;
                    }
                    error("bad XRef entry");
                }
                e = parser.getObj();
                // Don't cache streams since they are mutable.
                if (!IsStream(e))
                    this.cache[num] = e;
                return e;
            }

            // compressed entry
            stream = this.fetch(new Ref(e.offset, 0));
            if (!IsStream(stream))
                error("bad ObjStm stream");
            var first = stream.parameters.get("First");
            var n = stream.parameters.get("N");
            if (!IsInt(first) || !IsInt(n)) {
                error("invalid first and n parameters for ObjStm stream");
            }
            parser = new Parser(new Lexer(stream), false);
            var i, entries = [], nums = [];
            // read the object numbers to populate cache
            for (i = 0; i < n; ++i) {
                var num = parser.getObj();
                if (!IsInt(num)) {
                    error("invalid object number in the ObjStm stream");
                }
                nums.push(num);
                var offset = parser.getObj();
                if (!IsInt(offset)) {
                    error("invalid object offset in the ObjStm stream");
                }
            }
            // read stream objects for cache
            for (i = 0; i < n; ++i) {
                entries.push(parser.getObj());
                this.cache[nums[i]] = entries[i];
            }
            e = entries[e.gen];
            if (!e) {
                error("bad XRef entry for compressed object");
            }
            return e;
        },
        getCatalogObj: function() {
            return this.fetch(this.root);
        }
    };

    return constructor;
})();

var Page = (function() {
    function constructor(xref, pageNumber, pageDict) {
        this.xref = xref;
        this.pageNumber = pageNumber;
        this.pageDict = pageDict;
    }

    constructor.prototype = {
        getPageProp: function(key) {
            return this.pageDict.get(key);
        },
        inheritPageProp: function(key) {
            var dict = this.pageDict;
            var obj = dict.get(key);
            while (!obj) {
                dict = this.xref.fetchIfRef(dict.get("Parent"));
                if (!dict)
                    break;
                obj = dict.get(key);
            }
            return obj;
        },
        get content() {
            return shadow(this, "content", this.getPageProp("Contents"));
        },
        get resources() {
            return shadow(this, "resources", this.inheritPageProp("Resources"));
        },
        get mediaBox() {
            var obj = this.inheritPageProp("MediaBox");
            return shadow(this, "mediaBox", ((IsArray(obj) && obj.length == 4)
                                             ? obj
                                             : null));
        },
        compile: function(gfx, fonts) {
            if (this.code) {
                // content was compiled
                return;
            }

            var xref = this.xref;
            var content;
            var resources = xref.fetchIfRef(this.resources);
            if (!IsArray(this.content)) {
                // content is not an array, shortcut
                content = xref.fetchIfRef(this.content);
                this.code = gfx.compile(content, xref, resources, fonts);
                return;
            }
            // the content is an array, compiling all items
            var i, n = this.content.length, compiledItems = [];
            for (i = 0; i < n; ++i) {
                content = xref.fetchIfRef(this.content[i]);
                compiledItems.push(gfx.compile(content, xref, resources, fonts));
            }
            // creating the function that executes all compiled items
            this.code = function(gfx) {
                var i, n = compiledItems.length;
                for (i = 0; i < n; ++i) {
                    compiledItems[i](gfx);
                }
            };
        },
        display: function(gfx) {
            assert(this.code instanceof Function, "page content must be compiled first");
            var xref = this.xref;
            var resources = xref.fetchIfRef(this.resources);
            var mediaBox = xref.fetchIfRef(this.mediaBox);
            assertWellFormed(IsDict(resources), "invalid page resources");
            gfx.beginDrawing({ x: mediaBox[0], y: mediaBox[1],
                               width: mediaBox[2] - mediaBox[0],
                               height: mediaBox[3] - mediaBox[1] });
            gfx.execute(this.code, xref, resources);
            gfx.endDrawing();
        }
    };

    return constructor;
})();

var Catalog = (function() {
    function constructor(xref) {
        this.xref = xref;
        var obj = xref.getCatalogObj();
        assertWellFormed(IsDict(obj), "catalog object is not a dictionary");
        this.catDict = obj;
    }

    constructor.prototype = {
        get toplevelPagesDict() {
            var obj = this.catDict.get("Pages");
            assertWellFormed(IsRef(obj), "invalid top-level pages reference");
            var obj = this.xref.fetch(obj);
            assertWellFormed(IsDict(obj), "invalid top-level pages dictionary");
            // shadow the prototype getter
            return shadow(this, "toplevelPagesDict", obj);
        },
        get numPages() {
            var obj = this.toplevelPagesDict.get("Count");
            assertWellFormed(IsInt(obj),
                             "page count in top level pages object is not an integer");
            // shadow the prototype getter
            return shadow(this, "num", obj);
        },
        traverseKids: function(pagesDict) {
            var pageCache = this.pageCache;
            var kids = pagesDict.get("Kids");
            assertWellFormed(IsArray(kids),
                             "page dictionary kids object is not an array");
            for (var i = 0; i < kids.length; ++i) {
                var kid = kids[i];
                assertWellFormed(IsRef(kid),
                                 "page dictionary kid is not a reference");
                var obj = this.xref.fetch(kid);
                if (IsDict(obj, "Page") || (IsDict(obj) && !obj.has("Kids"))) {
                    pageCache.push(new Page(this.xref, pageCache.length, obj));
                } else { // must be a child page dictionary
                    assertWellFormed(IsDict(obj),
                                     "page dictionary kid reference points to wrong type of object");
                    this.traverseKids(obj);
                }
            }
        },
        getPage: function(n) {
            var pageCache = this.pageCache;
            if (!pageCache) {
                pageCache = this.pageCache = [];
                this.traverseKids(this.toplevelPagesDict);
            }
            return this.pageCache[n-1];
        }
    };

    return constructor;
})();

var PDFDoc = (function() {
    function constructor(stream) {
        this.stream = stream;
        this.setup();
    }

    function find(stream, needle, limit, backwards) {
        var pos = stream.pos;
        var end = stream.end;
        var str = "";
        if (pos + limit > end)
            limit = end - pos;
        for (var n = 0; n < limit; ++n)
            str += stream.getChar();
        stream.pos = pos;
        var index = backwards ? str.lastIndexOf(needle) : str.indexOf(needle);
        if (index == -1)
            return false; /* not found */
        stream.pos += index;
        return true; /* found */
    }

    constructor.prototype = {
        get linearization() {
            var length = this.stream.length;
            var linearization = false;
            if (length) {
                linearization = new Linearization(this.stream);
                if (linearization.length != length)
                    linearization = false;
            }
            // shadow the prototype getter with a data property
            return shadow(this, "linearization", linearization);
        },
        get startXRef() {
            var stream = this.stream;
            var startXRef = 0;
            var linearization = this.linearization;
            if (linearization) {
                // Find end of first obj.
                stream.reset();
                if (find(stream, "endobj", 1024))
                    startXRef = stream.pos + 6;
            } else {
                // Find startxref at the end of the file.
                var start = stream.end - 1024;
                if (start < 0)
                    start = 0;
                stream.pos = start;
                if (find(stream, "startxref", 1024, true)) {
                    stream.skip(9);
                    var ch;
                    while (Lexer.isSpace(ch = stream.getChar()))
                        ;
                    var str = "";
                    while ((ch - "0") <= 9) {
                        str += ch;
                        ch = stream.getChar();
                    }
                    startXRef = parseInt(str);
                    if (isNaN(startXRef))
                        startXRef = 0;
                }
            }
            // shadow the prototype getter with a data property
            return shadow(this, "startXRef", startXRef);
        },
        get mainXRefEntriesOffset() {
            var mainXRefEntriesOffset = 0;
            var linearization = this.linearization;
            if (linearization)
                mainXRefEntriesOffset = linearization.mainXRefEntriesOffset;
            // shadow the prototype getter with a data property
            return shadow(this, "mainXRefEntriesOffset", mainXRefEntriesOffset);
        },
        // Find the header, remove leading garbage and setup the stream
        // starting from the header.
        checkHeader: function() {
            var stream = this.stream;
            stream.reset();
            if (find(stream, "%PDF-", 1024)) {
                // Found the header, trim off any garbage before it.
                stream.moveStart();
                return;
            }
            // May not be a PDF file, continue anyway.
        },
        setup: function(ownerPassword, userPassword) {
            this.checkHeader();
            this.xref = new XRef(this.stream,
                                 this.startXRef,
                                 this.mainXRefEntriesOffset);
            this.catalog = new Catalog(this.xref);
        },
        get numPages() {
            var linearization = this.linearization;
            var num = linearization
                      ? linearization.numPages
                      : this.catalog.numPages;
            // shadow the prototype getter
            return shadow(this, "numPages", num);
        },
        getPage: function(n) {
            var linearization = this.linearization;
            // assert(!linearization, "linearized page access not implemented");
            return this.catalog.getPage(n);
        }
    };

    return constructor;
})();

var IDENTITY_MATRIX = [ 1, 0, 0, 1, 0, 0 ];

// <canvas> contexts store most of the state we need natively.
// However, PDF needs a bit more state, which we store here.
var CanvasExtraState = (function() {
    function constructor() {
        // Are soft masks and alpha values shapes or opacities?
        this.alphaIsShape = false;
        this.fontSize = 0.0;
        this.textMatrix = IDENTITY_MATRIX;
        this.leading = 0.0;
        this.colorSpace = null;
        // Current point (in user coordinates)
        this.x = 0.0;
        this.y = 0.0;
        // Start of text line (in text coordinates)
        this.lineX = 0.0;
        this.lineY = 0.0;
    }
    constructor.prototype = {
    };
    return constructor;
})();

var Encodings = {
  get ExpertEncoding() {
    return shadow(this, "ExpertEncoding", [ ,,,,,,,,,,,,,,,,,,,,,,,,,,,,,,,,
      "space","exclamsmall","Hungarumlautsmall",,"dollaroldstyle","dollarsuperior",
      "ampersandsmall","Acutesmall","parenleftsuperior","parenrightsuperior",
      "twodotenleader","onedotenleader","comma","hyphen","period","fraction",
      "zerooldstyle","oneoldstyle","twooldstyle","threeoldstyle","fouroldstyle",
      "fiveoldstyle","sixoldstyle","sevenoldstyle","eightoldstyle","nineoldstyle",
      "colon","semicolon","commasuperior","threequartersemdash","periodsuperior",
      "questionsmall",,"asuperior","bsuperior","centsuperior","dsuperior","esuperior",,,
      "isuperior",,,"lsuperior","msuperior","nsuperior","osuperior",,,"rsuperior",
      "ssuperior","tsuperior",,"ff","fi","fl","ffi","ffl","parenleftinferior",,
      "parenrightinferior","Circumflexsmall","hyphensuperior","Gravesmall","Asmall",
      "Bsmall","Csmall","Dsmall","Esmall","Fsmall","Gsmall","Hsmall","Ismall","Jsmall",
      "Ksmall","Lsmall","Msmall","Nsmall","Osmall","Psmall","Qsmall","Rsmall","Ssmall",
      "Tsmall","Usmall","Vsmall","Wsmall","Xsmall","Ysmall","Zsmall","colonmonetary",
      "onefitted","rupiah","Tildesmall",,,,,,,,,,,,,,,,,,,,,,,,,,,,,,,,,,,
      "exclamdownsmall","centoldstyle","Lslashsmall",,,"Scaronsmall","Zcaronsmall",
      "Dieresissmall","Brevesmall","Caronsmall",,"Dotaccentsmall",,,"Macronsmall",,,
      "figuredash","hypheninferior",,,"Ogoneksmall","Ringsmall","Cedillasmall",,,,
      "onequarter","onehalf","threequarters","questiondownsmall","oneeighth",
      "threeeighths","fiveeighths","seveneighths","onethird","twothirds",,,
      "zerosuperior","onesuperior","twosuperior","threesuperior","foursuperior",
      "fivesuperior","sixsuperior","sevensuperior","eightsuperior","ninesuperior",
      "zeroinferior","oneinferior","twoinferior","threeinferior","fourinferior",
      "fiveinferior","sixinferior","seveninferior","eightinferior","nineinferior",
      "centinferior","dollarinferior","periodinferior","commainferior","Agravesmall",
      "Aacutesmall","Acircumflexsmall","Atildesmall","Adieresissmall","Aringsmall",
      "AEsmall","Ccedillasmall","Egravesmall","Eacutesmall","Ecircumflexsmall",
      "Edieresissmall","Igravesmall","Iacutesmall","Icircumflexsmall","Idieresissmall",
      "Ethsmall","Ntildesmall","Ogravesmall","Oacutesmall","Ocircumflexsmall",
      "Otildesmall","Odieresissmall","OEsmall","Oslashsmall","Ugravesmall",
      "Uacutesmall","Ucircumflexsmall","Udieresissmall","Yacutesmall","Thornsmall",
      "Ydieresissmall"
    ]);
  },
  get MacExpertEncoding() {
    return shadow(this, "MacExpertEncoding", [ ,,,,,,,,,,,,,,,,,,,,,,,,,,,,,,,,
      "space","exclamsmall","Hungarumlautsmall","centoldstyle","dollaroldstyle",
      "dollarsuperior","ampersandsmall","Acutesmall","parenleftsuperior",
      "parenrightsuperior","twodotenleader","onedotenleader","comma","hyphen","period",
      "fraction","zerooldstyle","oneoldstyle","twooldstyle","threeoldstyle",
      "fouroldstyle","fiveoldstyle","sixoldstyle","sevenoldstyle","eightoldstyle",
      "nineoldstyle","colon","semicolon",,"threequartersemdash",,"questionsmall",,,,,
      "Ethsmall",,,"onequarter","onehalf","threequarters","oneeighth","threeeighths",
      "fiveeighths","seveneighths","onethird","twothirds",,,,,,,"ff","fi","fl","ffi",
      "ffl","parenleftinferior",,"parenrightinferior","Circumflexsmall",
      "hypheninferior","Gravesmall","Asmall","Bsmall","Csmall","Dsmall","Esmall",
      "Fsmall","Gsmall","Hsmall","Ismall","Jsmall","Ksmall","Lsmall","Msmall","Nsmall",
      "Osmall","Psmall","Qsmall","Rsmall","Ssmall","Tsmall","Usmall","Vsmall","Wsmall",
      "Xsmall","Ysmall","Zsmall","colonmonetary","onefitted","rupiah","Tildesmall",,,
      "asuperior","centsuperior",,,,,"Aacutesmall","Agravesmall","Acircumflexsmall",
      "Adieresissmall","Atildesmall","Aringsmall","Ccedillasmall","Eacutesmall",
      "Egravesmall","Ecircumflexsmall","Edieresissmall","Iacutesmall","Igravesmall",
      "Icircumflexsmall","Idieresissmall","Ntildesmall","Oacutesmall","Ogravesmall",
      "Ocircumflexsmall","Odieresissmall","Otildesmall","Uacutesmall","Ugravesmall",
      "Ucircumflexsmall","Udieresissmall",,"eightsuperior","fourinferior",
      "threeinferior","sixinferior","eightinferior","seveninferior","Scaronsmall",,
      "centinferior","twoinferior",,"Dieresissmall",,"Caronsmall","osuperior",
      "fiveinferior",,"commainferior","periodinferior","Yacutesmall",,"dollarinferior",,
      "Thornsmall",,"nineinferior","zeroinferior","Zcaronsmall","AEsmall","Oslashsmall",
      "questiondownsmall","oneinferior","Lslashsmall",,,,,,,"Cedillasmall",,,,,,
      "OEsmall","figuredash","hyphensuperior",,,,,"exclamdownsmall",,"Ydieresissmall",,
      "onesuperior","twosuperior","threesuperior","foursuperior","fivesuperior",
      "sixsuperior","sevensuperior","ninesuperior","zerosuperior",,"esuperior",
      "rsuperior","tsuperior",,,"isuperior","ssuperior","dsuperior",,,,,,"lsuperior",
      "Ogoneksmall","Brevesmall","Macronsmall","bsuperior","nsuperior","msuperior",
      "commasuperior","periodsuperior","Dotaccentsmall","Ringsmall",,,
    ]);
  },
  get MacRomanEncoding() {
    return shadow(this, "MacRomanEncoding", [ ,,,,,,,,,,,,,,,,,,,,,,,,,,,,,,,,
      "space","exclam","quotedbl","numbersign","dollar","percent","ampersand",
      "quotesingle","parenleft","parenright","asterisk","plus","comma","hyphen",
      "period","slash","zero","one","two","three","four","five","six","seven","eight",
      "nine","colon","semicolon","less","equal","greater","question","at","A","B","C",
      "D","E","F","G","H","I","J","K","L","M","N","O","P","Q","R","S","T","U","V","W",
      "X","Y","Z","bracketleft","backslash","bracketright","asciicircum","underscore",
      "grave","a","b","c","d","e","f","g","h","i","j","k","l","m","n","o","p","q","r",
      "s","t","u","v","w","x","y","z","braceleft","bar","braceright","asciitilde",,
      "Adieresis","Aring","Ccedilla","Eacute","Ntilde","Odieresis","Udieresis","aacute",
      "agrave","acircumflex","adieresis","atilde","aring","ccedilla","eacute","egrave",
      "ecircumflex","edieresis","iacute","igrave","icircumflex","idieresis","ntilde",
      "oacute","ograve","ocircumflex","odieresis","otilde","uacute","ugrave",
      "ucircumflex","udieresis","dagger","degree","cent","sterling","section","bullet",
      "paragraph","germandbls","registered","copyright","trademark","acute","dieresis",
      "notequal","AE","Oslash","infinity","plusminus","lessequal","greaterequal","yen",
      "mu","partialdiff","summation","product","pi","integral","ordfeminine",
      "ordmasculine","Omega","ae","oslash","questiondown","exclamdown","logicalnot",
      "radical","florin","approxequal","Delta","guillemotleft","guillemotright",
      "ellipsis","space","Agrave","Atilde","Otilde","OE","oe","endash","emdash",
      "quotedblleft","quotedblright","quoteleft","quoteright","divide","lozenge",
      "ydieresis","Ydieresis","fraction","currency","guilsinglleft","guilsinglright",
      "fi","fl","daggerdbl","periodcentered","quotesinglbase","quotedblbase",
      "perthousand","Acircumflex","Ecircumflex","Aacute","Edieresis","Egrave","Iacute",
      "Icircumflex","Idieresis","Igrave","Oacute","Ocircumflex","apple","Ograve",
      "Uacute","Ucircumflex","Ugrave","dotlessi","circumflex","tilde","macron","breve",
      "dotaccent","ring","cedilla","hungarumlaut","ogonek","caron"
    ]);
  },
  get StandardEncoding() {
    return shadow(this, "StandardEncoding", [ ,,,,,,,,,,,,,,,,,,,,,,,,,,,,,,,,
      "space","exclam","quotedbl","numbersign","dollar","percent","ampersand",
      "quoteright","parenleft","parenright","asterisk","plus","comma","hyphen","period",
      "slash","zero","one","two","three","four","five","six","seven","eight","nine",
      "colon","semicolon","less","equal","greater","question","at","A","B","C","D","E",
      "F","G","H","I","J","K","L","M","N","O","P","Q","R","S","T","U","V","W","X","Y",
      "Z","bracketleft","backslash","bracketright","asciicircum","underscore",
      "quoteleft","a","b","c","d","e","f","g","h","i","j","k","l","m","n","o","p","q",
      "r","s","t","u","v","w","x","y","z","braceleft","bar","braceright","asciitilde",,,
      "exclamdown","cent","sterling","fraction","yen","florin","section","currency",
      "quotesingle","quotedblleft","guillemotleft","guilsinglleft","guilsinglright",
      "fi","fl",,"endash","dagger","daggerdbl","periodcentered",,"paragraph","bullet",
      "quotesinglbase","quotedblbase","quotedblright","guillemotright","ellipsis",
      "perthousand",,"questiondown",,"grave","acute","circumflex","tilde","macron",
      "breve","dotaccent","dieresis",,"ring","cedilla",,"hungarumlaut","ogonek","caron",
      "emdash",,,,,,,,,,,,,,,,,"AE",,"ordfeminine",,,,,"Lslash","Oslash","OE",
      "ordmasculine",,,,,,"ae",,,,"dotlessi",,,"lslash","oslash","oe","germandbls",,,
    ]);
  },
  get WinAnsiEncoding() {
    return shadow(this, "WinAnsiEncoding", [ ,,,,,,,,,,,,,,,,,,,,,,,,,,,,,,,,
      "space","exclam","quotedbl","numbersign","dollar","percent","ampersand",
      "quotesingle","parenleft","parenright","asterisk","plus","comma","hyphen",
      "period","slash","zero","one","two","three","four","five","six","seven","eight",
      "nine","colon","semicolon","less","equal","greater","question","at","A","B","C",
      "D","E","F","G","H","I","J","K","L","M","N","O","P","Q","R","S","T","U","V","W",
      "X","Y","Z","bracketleft","backslash","bracketright","asciicircum","underscore",
      "grave","a","b","c","d","e","f","g","h","i","j","k","l","m","n","o","p","q","r",
      "s","t","u","v","w","x","y","z","braceleft","bar","braceright","asciitilde",
      "bullet","Euro","bullet","quotesinglbase","florin","quotedblbase","ellipsis",
      "dagger","daggerdbl","circumflex","perthousand","Scaron","guilsinglleft","OE",
      "bullet","Zcaron","bullet","bullet","quoteleft","quoteright","quotedblleft",
      "quotedblright","bullet","endash","emdash","tilde","trademark","scaron",
      "guilsinglright","oe","bullet","zcaron","Ydieresis","space","exclamdown","cent",
      "sterling","currency","yen","brokenbar","section","dieresis","copyright",
      "ordfeminine","guillemotleft","logicalnot","hyphen","registered","macron",
      "degree","plusminus","twosuperior","threesuperior","acute","mu","paragraph",
      "periodcentered","cedilla","onesuperior","ordmasculine","guillemotright",
      "onequarter","onehalf","threequarters","questiondown","Agrave","Aacute",
      "Acircumflex","Atilde","Adieresis","Aring","AE","Ccedilla","Egrave","Eacute",
      "Ecircumflex","Edieresis","Igrave","Iacute","Icircumflex","Idieresis","Eth",
      "Ntilde","Ograve","Oacute","Ocircumflex","Otilde","Odieresis","multiply","Oslash",
      "Ugrave","Uacute","Ucircumflex","Udieresis","Yacute","Thorn","germandbls",
      "agrave","aacute","acircumflex","atilde","adieresis","aring","ae","ccedilla",
      "egrave","eacute","ecircumflex","edieresis","igrave","iacute","icircumflex",
      "idieresis","eth","ntilde","ograve","oacute","ocircumflex","otilde","odieresis",
      "divide","oslash","ugrave","uacute","ucircumflex","udieresis","yacute","thorn",
      "ydieresis"
    ]);
  },
  get zapfDingbatsEncoding() {
    return shadow(this, "zapfDingbatsEncoding", [ ,,,,,,,,,,,,,,,,,,,,,,,,,,,,,,,,
      "space","a1","a2","a202","a3","a4","a5","a119","a118","a117","a11","a12","a13",
      "a14","a15","a16","a105","a17","a18","a19","a20","a21","a22","a23","a24","a25",
      "a26","a27","a28","a6","a7","a8","a9","a10","a29","a30","a31","a32","a33","a34",
      "a35","a36","a37","a38","a39","a40","a41","a42","a43","a44","a45","a46","a47",
      "a48","a49","a50","a51","a52","a53","a54","a55","a56","a57","a58","a59","a60",
      "a61","a62","a63","a64","a65","a66","a67","a68","a69","a70","a71","a72","a73",
      "a74","a203","a75","a204","a76","a77","a78","a79","a81","a82","a83","a84","a97",
      "a98","a99","a100",,,,,,,,,,,,,,,,,,,,,,,,,,,,,,,,,,,"a101","a102","a103","a104",
      "a106","a107","a108","a112","a111","a110","a109","a120","a121","a122","a123",
      "a124","a125","a126","a127","a128","a129","a130","a131","a132","a133","a134",
      "a135","a136","a137","a138","a139","a140","a141","a142","a143","a144","a145",
      "a146","a147","a148","a149","a150","a151","a152","a153","a154","a155","a156",
      "a157","a158","a159","a160","a161","a163","a164","a196","a165","a192","a166",
      "a167","a168","a169","a170","a171","a172","a173","a162","a174","a175","a176",
      "a177","a178","a179","a193","a180","a199","a181","a200","a182",,"a201","a183",
      "a184","a197","a185","a194","a198","a186","a195","a187","a188","a189","a190",
      "a191"
    ]);
  }
};

function ScratchCanvas(width, height) {
    var canvas = document.createElement("canvas");
    canvas.width = width;
    canvas.height = height;
    return canvas;
}

var CanvasGraphics = (function() {
    function constructor(canvasCtx, imageCanvas) {
        this.ctx = canvasCtx;
        this.current = new CanvasExtraState();
        this.stateStack = [ ];
        this.pendingClip = null;
        this.res = null;
        this.xobjs = null;
        this.ScratchCanvas = imageCanvas || ScratchCanvas;
    }

    var LINE_CAP_STYLES = [ "butt", "round", "square" ];
    var LINE_JOIN_STYLES = [ "miter", "round", "bevel" ];
    var NORMAL_CLIP = {};
    var EO_CLIP = {};

    // Used for tiling patterns
    var PAINT_TYPE_COLORED = 1, PAINT_TYPE_UNCOLORED = 2;

    constructor.prototype = {
        map: {
            // Graphics state
            w: "setLineWidth",
            J: "setLineCap",
            j: "setLineJoin",
            M: "setMiterLimit",
            d: "setDash",
            ri: "setRenderingIntent",
            i: "setFlatness",
            gs: "setGState",
            q: "save",
            Q: "restore",
            cm: "transform",

            // Path
            m: "moveTo",
            l: "lineTo",
            c: "curveTo",
            v: "curveTo2",
            y: "curveTo3",
            h: "closePath",
            re: "rectangle",
            S: "stroke",
            s: "closeStroke",
            f: "fill",
            F: "fill",
            "f*": "eoFill",
            B: "fillStroke",
            "B*": "eoFillStroke",
            b: "closeFillStroke",
            "b*": "closeEOFillStroke",
            n: "endPath",

            // Clipping
            W: "clip",
            "W*": "eoClip",

            // Text
            BT: "beginText",
            ET: "endText",
            Tc: "setCharSpacing",
            Tw: "setWordSpacing",
            Tz: "setHScale",
            TL: "setLeading",
            Tf: "setFont",
            Tr: "setTextRenderingMode",
            Ts: "setTextRise",
            Td: "moveText",
            TD: "setLeadingMoveText",
            Tm: "setTextMatrix",
            "T*": "nextLine",
            Tj: "showText",
            TJ: "showSpacedText",
            "'": "nextLineShowText",
            '"': "nextLineSetSpacingShowText",

            // Type3 fonts
            d0: "setCharWidth",
            d1: "setCharWidthAndBounds",

            // Color
            CS: "setStrokeColorSpace",
            cs: "setFillColorSpace",
            SC: "setStrokeColor",
            SCN: "setStrokeColorN",
            sc: "setFillColor",
            scn: "setFillColorN",
            G: "setStrokeGray",
            g: "setFillGray",
            RG: "setStrokeRGBColor",
            rg: "setFillRGBColor",
            K: "setStrokeCMYKColor",
            k: "setFillCMYKColor",

            // Shading
            sh: "shadingFill",

            // Images
            BI: "beginInlineImage",

            // XObjects
            Do: "paintXObject",

            // Marked content
            MP: "markPoint",
            DP: "markPointProps",
            BMC: "beginMarkedContent",
            BDC: "beginMarkedContentProps",
            EMC: "endMarkedContent",

            // Compatibility
            BX: "beginCompat",
            EX: "endCompat",
        },
      
        translateFont: function(fontDict, xref, resources) {
            var fd = fontDict.get("FontDescriptor");
            if (!fd)
                // XXX deprecated "special treatment" for standard
                // fonts?  What do we need to do here?
                return;
            var descriptor = xref.fetch(fd);

            var fontName = descriptor.get("FontName");
            assertWellFormed(IsName(fontName), "invalid font name");
            fontName = fontName.name.replace("+", "_");

            var fontFile = descriptor.get3("FontFile", "FontFile2", "FontFile3");
            if (!fontFile)
                error("FontFile not found for font: " + fontName);
            fontFile = xref.fetchIfRef(fontFile);

            // Fonts with an embedded cmap but without any assignment in
            // it are not yet supported, so ask the fonts loader to ignore
            // them to not pay a stupid one sec latence.
            var ignoreFont = false;

            var encodingMap = {};
            var charset = [];
            if (fontDict.has("Encoding")) {
                ignoreFont = false;

                var encoding = xref.fetchIfRef(fontDict.get("Encoding"));
                if (IsDict(encoding)) {
                    // Build a map between codes and glyphs
                    var differences = encoding.get("Differences");
                    var index = 0;
                    for (var j = 0; j < differences.length; j++) {
                        var data = differences[j];
                        IsNum(data) ? index = data : encodingMap[index++] = data;
                    }

                    // Get the font charset if any
                    var charset = descriptor.get("CharSet");
                    if (charset) {
                        assertWellFormed(IsString(charset), "invalid charset");
                        charset = charset.split("/");
                    }
                } else if (IsName(encoding)) {
                    var encoding = Encodings[encoding.name];
                    if (!encoding)
                        error("Unknown font encoding");

                    var index = 0;
                    for (var j = 0; j < encoding.length; j++) {
                        encodingMap[index++] = GlyphsUnicode[encoding[j]];
                    }

                    var firstChar = xref.fetchIfRef(fontDict.get("FirstChar"));
                    var widths = xref.fetchIfRef(fontDict.get("Widths"));
                    assertWellFormed(IsArray(widths) && IsInt(firstChar),
                                     "invalid font Widths or FirstChar");

                    for (var j = 0; j < widths.length; j++) {
                        if (widths[j])
                            charset.push(encoding[j + firstChar]);
                    }
                }
            } else if (fontDict.has("ToUnicode")) {
                encodingMap = {empty: true};
                var cmapObj = xref.fetchIfRef(fontDict.get("ToUnicode"));
                if (IsName(cmapObj)) {
                    error("ToUnicode file cmap translation not implemented");
                } else if (IsStream(cmapObj)) {
                    var encoding = Encodings["WinAnsiEncoding"];
                    var firstChar = xref.fetchIfRef(fontDict.get("FirstChar"));

                    var tokens = [];
                    var token = "";

                    var length = cmapObj.length;
                    if (cmapObj instanceof FlateStream) {
                      cmapObj.readBlock();
                      length = cmapObj.bufferLength;
                    }

                    var cmap = cmapObj.getBytes(length);
                    for (var i =0; i < cmap.length; i++) {
                      var byte = cmap[i];
                      if (byte == 0x20 || byte == 0x0A || byte == 0x3C || byte == 0x3E) {
                        switch (token) {
                          case "useCMap":
                            error("useCMap is not implemented");
                            break;

                          case "beginbfrange":
                            ignoreFont = false;
                          case "begincodespacerange":
                            token = "";
                            tokens = [];
                            break;

                          case "endcodespacerange":
                            TODO("Support CMap ranges");
                            break;

                          case "endbfrange":
                            for (var j = 0; j < tokens.length; j+=3) {
                              var startRange = parseInt("0x" + tokens[j]);
                              var endRange = parseInt("0x" + tokens[j+1]);
                              var code = parseInt("0x" + tokens[j+2]);

                              for (var k = startRange; k <= endRange; k++) {
                                // The encoding mapping table will be filled
                                // later during the building phase
                                //encodingMap[k] = GlyphsUnicode[encoding[code]];
                                charset.push(encoding[code++] || ".notdef");
                              }
                            }
                            break;

                          case "beginfbchar":
                          case "endfbchar":
                            error("fbchar parsing is not implemented");
                            break;

                          default:
                            if (token.length) {
                              tokens.push(token);
                              token = "";
                            }
                            break;
                        }
                    } else if (byte == 0x5B || byte == 0x5D) {
                        error("CMAP list parsing is not implemented");
                    } else {
                        token += String.fromCharCode(byte);
                    }
                  }
               }
            }

            var subType = fontDict.get("Subtype");
            var bbox = descriptor.get("FontBBox");
            assertWellFormed(IsName(subType) && IsArray(bbox),
                             "invalid font Subtype or FontBBox");

            var properties = {
                type: subType.name,
                encoding: encodingMap,
                charset: charset,
                bbox: bbox,
                ignore: ignoreFont
            };

            return {
                name: fontName,
                file: fontFile,
                properties: properties
            }
        },

        beginDrawing: function(mediaBox) {
            var cw = this.ctx.canvas.width, ch = this.ctx.canvas.height;
            this.ctx.save();
            this.ctx.scale(cw / mediaBox.width, -ch / mediaBox.height);
            this.ctx.translate(0, -mediaBox.height);
        },

        execute: function(code, xref, resources) {
            var savedXref = this.xref, savedRes = this.res, savedXobjs = this.xobjs;
            this.xref = xref;
            this.res = resources || new Dict();
            this.xobjs = xref.fetchIfRef(this.res.get("XObject")) || new Dict();

            code(this);

            this.xobjs = savedXobjs;
            this.res = savedRes;
            this.xref = savedXref;
        },

        compile: function(stream, xref, resources, fonts) {
            var xobjs = xref.fetchIfRef(resources.get("XObject")) || new Dict();

            var parser = new Parser(new Lexer(stream), false);
            var objpool = [];

            function emitArg(arg) {
                if (typeof arg == "object" || typeof arg == "string") {
                    var index = objpool.length;
                    objpool[index] = arg;
                    return "objpool[" + index + "]";
                }
                return arg;
            }

            var src = "";

            var args = [];
            var map = this.map;
            var obj;
            while (!IsEOF(obj = parser.getObj())) {
                if (IsCmd(obj)) {
                    var cmd = obj.cmd;
                    var fn = map[cmd];
                    assertWellFormed(fn, "Unknown command '" + cmd + "'");
                    // TODO figure out how to type-check vararg functions

                    if (cmd == "Do" && !args[0].code) { // eagerly compile XForm objects
                        var name = args[0].name;
                        var xobj = xobjs.get(name);
                        if (xobj) {
                            xobj = xref.fetchIfRef(xobj);
                            assertWellFormed(IsStream(xobj), "XObject should be a stream");

                            var type = xobj.dict.get("Subtype");
                            assertWellFormed(IsName(type), "XObject should have a Name subtype");

                            if ("Form" == type.name) {
                                args[0].code = this.compile(xobj,
                                                            xref,
                                                            xobj.dict.get("Resources"),
                                                            fonts);
                            }
                        }
                    } else if (cmd == "Tf") { // eagerly collect all fonts
                        var fontRes = resources.get("Font");
                        if (fontRes) {
                            fontRes = xref.fetchIfRef(fontRes);
                            var font = xref.fetchIfRef(fontRes.get(args[0].name));
                            assertWellFormed(IsDict(font));
                            if (!font.translated) {
                                font.translated = this.translateFont(font, xref, resources);
                                if (fonts && font.translated) {
                                    // keep track of each font we translated so the caller can
                                    // load them asynchronously before calling display on a page
                                    fonts.push(font.translated);
                                }
                            }
                        }
                    }

                    src += "this.";
                    src += fn;
                    src += "(";
                    src += args.map(emitArg).join(",");
                    src += ");\n";

                    args.length = 0;
                } else {
                    assertWellFormed(args.length <= 33, "Too many arguments");
                    args.push(obj);
                }
            }

            var fn = Function("objpool", src);
            return function (gfx) { fn.call(gfx, objpool); };
        },

        endDrawing: function() {
            this.ctx.restore();
        },

        // Graphics state
        setLineWidth: function(width) {
            this.ctx.lineWidth = width;
        },
        setLineCap: function(style) {
            this.ctx.lineCap = LINE_CAP_STYLES[style];
        },
        setLineJoin: function(style) {
            this.ctx.lineJoin = LINE_JOIN_STYLES[style];
        },
        setMiterLimit: function(limit) {
            this.ctx.miterLimit = limit;
        },
        setDash: function(dashArray, dashPhase) {
            this.ctx.mozDash = dashArray;
            this.ctx.mozDashOffset = dashPhase;
        },
        setRenderingIntent: function(intent) {
            TODO("set rendering intent");
        },
        setFlatness: function(flatness) {
            TODO("set flatness");
        },
        setGState: function(dictName) {
            TODO("set graphics state from dict");
        },
        save: function() {
            this.ctx.save();
            if (this.ctx.$saveCurrentX) {
                this.ctx.$saveCurrentX();
            }
            this.stateStack.push(this.current);
            this.current = new CanvasExtraState();
        },
        restore: function() {
            var prev = this.stateStack.pop();
            if (prev) {
                if (this.ctx.$restoreCurrentX) {
                    this.ctx.$restoreCurrentX();
                }
                this.current = prev;
                this.ctx.restore();
            }
        },
        transform: function(a, b, c, d, e, f) {
            this.ctx.transform(a, b, c, d, e, f);
        },

        // Path
        moveTo: function(x, y) {
            this.ctx.moveTo(x, y);
        },
        lineTo: function(x, y) {
            this.ctx.lineTo(x, y);
        },
        curveTo: function(x1, y1, x2, y2, x3, y3) {
            this.ctx.bezierCurveTo(x1, y1, x2, y2, x3, y3);
        },
        curveTo2: function(x2, y2, x3, y3) {
            TODO("'v' operator: need current point in gfx context");
        },
        curveTo3: function(x1, y1, x3, y3) {
            this.curveTo(x1, y1, x3, y3, x3, y3);
        },
        closePath: function() {
            this.ctx.closePath();
        },
        rectangle: function(x, y, width, height) {
            this.ctx.rect(x, y, width, height);
        },
        stroke: function() {
            this.ctx.stroke();
            this.consumePath();
        },
        closeStroke: function() {
            this.closePath();
            this.stroke();
        },
        fill: function() {
            this.ctx.fill();
            this.consumePath();
        },
        eoFill: function() {
            var savedFillRule = this.setEOFillRule();
            this.fill();
            this.restoreFillRule(savedFillRule);
        },
        fillStroke: function() {
            this.ctx.fill();
            this.ctx.stroke();
            this.consumePath();
        },
        eoFillStroke: function() {
            var savedFillRule = this.setEOFillRule();
            this.fillStroke();
            this.restoreFillRule(savedFillRule);
        },
        closeFillStroke: function() {
            return this.fillStroke();
        },
        closeEOFillStroke: function() {
            var savedFillRule = this.setEOFillRule();
            this.fillStroke();
            this.restoreFillRule(savedFillRule);
        },
        endPath: function() {
            this.consumePath();
        },

        // Clipping
        clip: function() {
            this.pendingClip = NORMAL_CLIP;
        },
        eoClip: function() {
            this.pendingClip = EO_CLIP;
        },

        // Text
        beginText: function() {
            this.current.textMatrix = IDENTITY_MATRIX;
            if (this.ctx.$setCurrentX) {
                this.ctx.$setCurrentX(0)
            }
            this.current.x = this.current.lineX = 0;
            this.current.y = this.current.lineY = 0;
        },
        endText: function() {
        },
        setCharSpacing: function(spacing) {
            TODO("character (glyph?) spacing");
        },
        setWordSpacing: function(spacing) {
            TODO("word spacing");
        },
        setHScale: function(scale) {
            TODO("horizontal text scale");
        },
        setLeading: function(leading) {
            this.current.leading = leading;
        },
        setFont: function(fontRef, size) {
            var font = this.res.get("Font");
            if (!IsDict(font))
              return;

            font = font.get(fontRef.name);
            font = this.xref.fetchIfRef(font);
            if (!font)
                return;

            var fontName = "";
            var fontDescriptor = font.get("FontDescriptor");
            if (fontDescriptor && fontDescriptor.num) {
                var fontDescriptor = this.xref.fetchIfRef(fontDescriptor);
                fontName = fontDescriptor.get("FontName").name.replace("+", "_");
                Fonts.active = fontName;
            }

            if (!fontName) {
                // TODO: fontDescriptor is not available, fallback to default font
                this.current.fontSize = size;
                this.ctx.font = this.current.fontSize + 'px sans-serif';
                return;
            }

            this.current.fontSize = size;
            this.ctx.font = this.current.fontSize +'px "' + fontName + '", Symbol';
        },
        setTextRenderingMode: function(mode) {
            TODO("text rendering mode");
        },
        setTextRise: function(rise) {
            TODO("text rise");
        },
        moveText: function (x, y) {
            this.current.x = this.current.lineX += x;
            this.current.y = this.current.lineY += y;
            if (this.ctx.$setCurrentX) {
                this.ctx.$setCurrentX(this.current.x)
            }
        },
        setLeadingMoveText: function(x, y) {
            this.setLeading(-y);
            this.moveText(x, y);
        },
        setTextMatrix: function(a, b, c, d, e, f) {
            this.current.textMatrix = [ a, b, c, d, e, f ];

            if (this.ctx.$setCurrentX) {
                this.ctx.$setCurrentX(0)
            }
            this.current.x = this.current.lineX = 0;
            this.current.y = this.current.lineY = 0;
        },
        nextLine: function() {
            this.moveText(0, this.current.leading);
        },
        showText: function(text) {
            this.ctx.save();
            this.ctx.transform.apply(this.ctx, this.current.textMatrix);
            this.ctx.scale(1, -1);

            if (this.ctx.$showText) {
                this.ctx.$showText(this.current.y, Fonts.charsToUnicode(text));
            } else {
                text = Fonts.charsToUnicode(text);
                this.ctx.translate(this.current.x, -1 * this.current.y);
                this.ctx.fillText(text, 0, 0);
                this.current.x += this.ctx.measureText(text).width;
            }

            this.ctx.restore();
        },
        showSpacedText: function(arr) {
            for (var i = 0; i < arr.length; ++i) {
                var e = arr[i];
                if (IsNum(e)) {
                    if (this.ctx.$addCurrentX) {
                        this.ctx.$addCurrentX(-e * 0.001 * this.current.fontSize)
                    } else {
                        this.current.x -= e * 0.001 * this.current.fontSize;
                    }
                } else if (IsString(e)) {
                    this.showText(e);
                } else {
                    malformed("TJ array element "+ e +" isn't string or num");
                }
            }
        },
        nextLineShowText: function(text) {
            this.nextLine();
            this.showText(text);
        },
        nextLineSetSpacingShowText: function(wordSpacing, charSpacing, text) {
            this.setWordSpacing(wordSpacing);
            this.setCharSpacing(charSpacing);
            this.nextLineShowText(text);
        },

        // Type3 fonts
        setCharWidth: function(xWidth, yWidth) {
            TODO("type 3 fonts ('d0' operator)");
        },
        setCharWidthAndBounds: function(xWidth, yWidth, llx, lly, urx, ury) {
            TODO("type 3 fonts ('d1' operator)");
        },

        // Color
        setStrokeColorSpace: function(space) {
            // TODO real impl
        },
        setFillColorSpace: function(space) {
            // TODO real impl
            if (space.name === "Pattern")
                this.current.colorSpace = "Pattern";
            else
                this.current.colorSpace = "DeviceRGB";
        },
        setStrokeColor: function(/*...*/) {
            // TODO real impl
            if (1 === arguments.length) {
                this.setStrokeGray.apply(this, arguments);
            } else if (3 === arguments.length) {
                this.setStrokeRGBColor.apply(this, arguments);
            }
        },
        setStrokeColorN: function(/*...*/) {
            // TODO real impl
            this.setStrokeColor.apply(this, arguments);
        },
        setFillColor: function(/*...*/) {
            // TODO real impl
            if (1 === arguments.length) {
                this.setFillGray.apply(this, arguments);
            } else if (3 === arguments.length) {
                this.setFillRGBColor.apply(this, arguments);
            }
        },
        setFillColorN: function(/*...*/) {
            // TODO real impl
            var colorSpace = this.current.colorSpace;
            if (!colorSpace) {
                var stateStack = this.stateStack;
                var i = stateStack.length - 1;
                while (!colorSpace && i >= 0) {
                    colorSpace = stateStack[i--].colorSpace;
                }
            }

            if (this.current.colorSpace == "Pattern") {
                var patternName = arguments[0];
                if (IsName(patternName)) {
                    var xref = this.xref;
                    var patternRes = xref.fetchIfRef(this.res.get("Pattern"));
                    if (!patternRes)
                        error("Unable to find pattern resource");

                    var pattern = xref.fetchIfRef(patternRes.get(patternName.name));
                    var patternDict = IsStream(pattern) ? pattern.dict : pattern;
                    var types = [null, this.tilingFill,
                                   function() { TODO("Shading Patterns"); }];
                    var typeNum = patternDict.get("PatternType");
                    var patternFn = types[typeNum];
                    if (!patternFn)
                        error("Unhandled pattern type");
                    patternFn.call(this, pattern, patternDict);
                }
            } else {
                // TODO real impl
                this.setFillColor.apply(this, arguments);
            }
        },
        tilingFill: function(pattern) {
            function applyMatrix(point, m) {
                var x = point[0] * m[0] + point[1] * m[2] + m[4];
                var y = point[0] * m[1] + point[1] * m[3] + m[5];
                return [x,y];
            };

            function multiply(m, tm) {
                var a = m[0] * tm[0] + m[1] * tm[2];
                var b = m[0] * tm[1] + m[1] * tm[3];
                var c = m[2] * tm[0] + m[3] * tm[2];
                var d = m[2] * tm[1] + m[3] * tm[3];
                var e = m[4] * tm[0] + m[5] * tm[2] + tm[4];
                var f = m[4] * tm[1] + m[5] * tm[3] + tm[5];
                return [a, b, c, d, e, f]
            };

            this.save();
            var dict = pattern.dict;
            var ctx = this.ctx;

            var paintType = dict.get("PaintType");
            switch (paintType) {
            case PAINT_TYPE_COLORED:
                // should go to default for color space
                ctx.fillStyle = this.makeCssRgb(1, 1, 1);
                ctx.strokeStyle = this.makeCssRgb(0, 0, 0);
                break;
            case PAINT_TYPE_UNCOLORED:
            default:
                error("Unsupported paint type");
            }

            TODO("TilingType");

            var matrix = dict.get("Matrix") || IDENTITY_MATRIX;

            var bbox = dict.get("BBox");
            var x0 = bbox[0], y0 = bbox[1], x1 = bbox[2], y1 = bbox[3];

            var xstep = dict.get("XStep");
            var ystep = dict.get("YStep");

            // top left corner should correspond to the top left of the bbox
            var topLeft = applyMatrix([x0,y0], matrix);
            // we want the canvas to be as large as the step size
            var botRight = applyMatrix([x0 + xstep, y0 + ystep], matrix);

            var tmpCanvas = new this.ScratchCanvas(
                Math.ceil(botRight[0] - topLeft[0]),    // width
                Math.ceil(botRight[1] - topLeft[1])     // height
            );

            // set the new canvas element context as the graphics context
            var tmpCtx = tmpCanvas.getContext("2d");
            var savedCtx = ctx;
            this.ctx = tmpCtx;

            // normalize transform matrix so each step
            // takes up the entire tmpCanvas (need to remove white borders)
            if (matrix[1] === 0 && matrix[2] === 0) {
                matrix[0] = tmpCanvas.width / xstep;
                matrix[3] = tmpCanvas.height / ystep;
                topLeft = applyMatrix([x0,y0], matrix);
            }

            // move the top left corner of bounding box to [0,0]
            matrix = multiply(matrix, [1, 0, 0, 1, -topLeft[0], -topLeft[1]]);

            this.transform.apply(this, matrix);

            if (bbox && IsArray(bbox) && 4 == bbox.length) {
                this.rectangle.apply(this, bbox);
                this.clip();
                this.endPath();
            }

            var xref = this.xref;
            var res = xref.fetchIfRef(dict.get("Resources"));
            if (!pattern.code)
                pattern.code = this.compile(pattern, xref, res, []);
            this.execute(pattern.code, xref, res);

            this.ctx = savedCtx;
            this.restore();

            TODO("Inverse pattern is painted");
            var pattern = this.ctx.createPattern(tmpCanvas, "repeat");
            this.ctx.fillStyle = pattern;
        },
        setStrokeGray: function(gray) {
            this.setStrokeRGBColor(gray, gray, gray);
        },
        setFillGray: function(gray) {
            this.setFillRGBColor(gray, gray, gray);
        },
        setStrokeRGBColor: function(r, g, b) {
            this.ctx.strokeStyle = this.makeCssRgb(r, g, b);
        },
        setFillRGBColor: function(r, g, b) {
            this.ctx.fillStyle = this.makeCssRgb(r, g, b);
        },
        setStrokeCMYKColor: function(c, m, y, k) {
            TODO("CMYK space");
        },
        setFillCMYKColor: function(c, m, y, k) {
            TODO("CMYK space");
        },

        // Shading
        shadingFill: function(entryRef) {
            var xref = this.xref;
            var res = this.res;

            var shadingRes = xref.fetchIfRef(res.get("Shading"));
            if (!shadingRes)
                error("No shading resource found");

            var shading = xref.fetchIfRef(shadingRes.get(entryRef.name));
            if (!shading)
                error("No shading object found");

            this.save();

            var bbox = shading.get("BBox");
            if (bbox && IsArray(bbox) && 4 == bbox.length) {
                this.rectangle.apply(this, bbox);
                this.clip();
                this.endPath();
            }

            var cs = shading.get2("ColorSpace", "CS");
            TODO("shading-fill color space");

            var background = shading.get("Background");
            if (background)
                TODO("handle background colors");

            var types = [null,
                           this.fillFunctionShading,
                           this.fillAxialShading,
                           this.fillRadialShading];

            var typeNum = shading.get("ShadingType");
            var fillFn = types[typeNum];
            if (!fillFn)
                error("Unknown or NYI type of shading '"+ typeNum +"'");
            fillFn.apply(this, [shading]);

            this.restore();
        },

        fillAxialShading: function(sh) {
            var coordsArr = sh.get("Coords");
            var x0 = coordsArr[0], y0 = coordsArr[1],
                x1 = coordsArr[2], y1 = coordsArr[3];

            var t0 = 0.0, t1 = 1.0;
            if (sh.has("Domain")) {
                var domainArr = sh.get("Domain");
                t0 = domainArr[0], t1 = domainArr[1];
            }

            var extendStart = false, extendEnd = false;
            if (sh.has("Extend")) {
                var extendArr = sh.get("Extend");
                extendStart = extendArr[0], extendEnd = extendArr[1];
                TODO("Support extend");
            }
            var fnObj = sh.get("Function");
            fnObj = this.xref.fetchIfRef(fnObj);
            if (IsArray(fnObj))
                error("No support for array of functions");
            else if (!IsPDFFunction(fnObj))
                error("Invalid function");
            var fn = new PDFFunction(this.xref, fnObj);

            var gradient = this.ctx.createLinearGradient(x0, y0, x1, y1);

            // 10 samples seems good enough for now, but probably won't work
            // if there are sharp color changes. Ideally, we would implement
            // the spec faithfully and add lossless optimizations.
            var step = (t1 - t0) / 10;

            for (var i = t0; i <= t1; i += step) {
                var c = fn.func([i]);
                gradient.addColorStop(i, this.makeCssRgb.apply(this, c));
            }

            this.ctx.fillStyle = gradient;

            // HACK to draw the gradient onto an infinite rectangle.
            // PDF gradients are drawn across the entire image while
            // Canvas only allows gradients to be drawn in a rectangle
            // The following bug should allow us to remove this.
            // https://bugzilla.mozilla.org/show_bug.cgi?id=664884
            this.ctx.fillRect(-1e10, -1e10, 2e10, 2e10);
        },

        fillRadialShading: function(sh) {
            TODO("radial shading");
        },

        // Images
        beginInlineImage: function() {
            TODO("inline images");
            error("(Stream will not be parsed properly, bailing now)");
            // Like an inline stream:
            //  - key/value pairs up to Cmd(ID)
            //  - then image data up to Cmd(EI)
        },

        // XObjects
        paintXObject: function(obj) {
            var xobj = this.xobjs.get(obj.name);
            if (!xobj)
                return;
            xobj = this.xref.fetchIfRef(xobj);
            assertWellFormed(IsStream(xobj), "XObject should be a stream");

            var oc = xobj.dict.get("OC");
            if (oc) {
                TODO("oc for xobject");
            }

            var opi = xobj.dict.get("OPI");
            if (opi) {
                TODO("opi for xobject");
            }

            var type = xobj.dict.get("Subtype");
            assertWellFormed(IsName(type), "XObject should have a Name subtype");
            if ("Image" == type.name) {
                this.paintImageXObject(obj, xobj, false);
            } else if ("Form" == type.name) {
                this.paintFormXObject(obj, xobj);
            } else if ("PS" == type.name) {
                warn("(deprecated) PostScript XObjects are not supported");
            } else {
                malformed("Unknown XObject subtype "+ type.name);
            }
        },

        paintFormXObject: function(ref, stream) {
            this.save();

            var matrix = stream.dict.get("Matrix");
            if (matrix && IsArray(matrix) && 6 == matrix.length)
                this.transform.apply(this, matrix);

            var bbox = stream.dict.get("BBox");
            if (bbox && IsArray(bbox) && 4 == bbox.length) {
                this.rectangle.apply(this, bbox);
                this.clip();
                this.endPath();
            }

            this.execute(ref.code, this.xref, stream.dict.get("Resources"));

            this.restore();
        },

        paintImageXObject: function(ref, image, inline) {
            this.save();
            if (image.getParams) {
                // JPX/JPEG2000 streams directly contain bits per component
                // and color space mode information.
                TODO("get params from actual stream");
                // var bits = ...
                // var colorspace = ...
            }
            // TODO cache rendered images?

            var dict = image.dict;
            var w = dict.get2("Width", "W");
            var h = dict.get2("Height", "H");

            if (w < 1 || h < 1)
                error("Invalid image width or height");

            var ctx = this.ctx;
            // scale the image to the unit square
            ctx.scale(1/w, -1/h);

            // If the platform can render the image format directly, the
            // stream has a getImage property which directly returns a
            // suitable DOM Image object.
            if (image.getImage) {
                var domImage = image.getImage();
                ctx.drawImage(domImage, 0, 0, domImage.width, domImage.height,
                              0, -h, w, h);
                this.restore();
                return;
            }

            var interpolate = dict.get2("Interpolate", "I");
            if (!IsBool(interpolate))
                interpolate = false;
            var imageMask = dict.get2("ImageMask", "IM");
            if (!IsBool(imageMask))
                imageMask = false;

            var bitsPerComponent = image.bitsPerComponent;
            if (!bitsPerComponent) {
                bitsPerComponent = dict.get2("BitsPerComponent", "BPC");
                if (!bitsPerComponent) {
                    if (imageMask)
                        bitsPerComponent = 1;
                    else
                        error("Bits per component missing in image");
                }
            }

<<<<<<< HEAD
            if (bitsPerComponent == 1) {
                var xref = this.xref;
                var csStream = dict.get2("ColorSpace", "CS");
                csStream = xref.fetchIfRef(csStream);
                if (IsName(csStream) && inline)
                    csStream = colorSpaces.get(csStream);
                var colorSpace = new ColorSpace(xref, csStream);
                var numComps = colorSpace.numComps;
                if (numComps != 1)
                    error("worng numComps");

                var imgArray = image.getBytes((numComps * w * h) >> 3);
                var imgIdx = 0;

                var tmpCanvas = document.createElement("canvas");
                tmpCanvas.width = w;
                tmpCanvas.height = h;
                var tmpCtx = tmpCanvas.getContext("2d");
                var imgData = tmpCtx.getImageData(0, 0, w, h);
                var pixels = imgData.data;

                var mask = 128;
                var b = 0;
                for (var i = 0; i < length; i += 4) {
                    mask <<= 1;
                    if (mask >= 256) {
                        b = imgArray[imgIdx++];
                        mask = 1;
                    }

                    var p = b & mask;
                    pixels[i] = 255 * p;
                    pixels[i+1] = 255 * p;
                    pixels[i+2] = 255 * p;
                    pixels[i+3] = 255;
                }
                return;
            }

            if (bitsPerComponent !== 8)
                error("Unsupported bpc");
=======
            if (bitsPerComponent !== 8) {
                TODO("Support bpc="+ bitsPerComponent);
                this.restore();
                return;
            }
>>>>>>> 2e292443

            var xref = this.xref;
            var colorSpaces = this.colorSpaces;

            if (imageMask) {
                error("support image masks");
            }

            // actual image
            var csStream = dict.get2("ColorSpace", "CS");
            csStream = xref.fetchIfRef(csStream);
            if (IsName(csStream) && inline)
                csStream = colorSpaces.get(csStream);

            var colorSpace = new ColorSpace(xref, csStream);
            var decode = dict.get2("Decode", "D");

            TODO("create color map");

            var mask = image.dict.get("Mask");
            mask = xref.fetchIfRef(mask);
            var smask = image.dict.get("SMask");
            smask = xref.fetchIfRef(smask);

            if (IsStream(smask)) {
                if (inline)
                    error("cannot combine smask and inlining");

                var maskDict = smask.dict;
                var maskW = maskDict.get2("Width", "W");
                var maskH = maskDict.get2("Height", "H");
                if (!IsNum(maskW) || !IsNum(maskH) || maskW < 1 || maskH < 1)
                    error("Invalid image width or height");
                if (maskW !== w || maskH !== h)
                    error("Invalid image width or height");

                var maskInterpolate = maskDict.get2("Interpolate", "I");
                if (!IsBool(maskInterpolate))
                    maskInterpolate = false;

                var maskBPC = maskDict.get2("BitsPerComponent", "BPC");
                if (!maskBPC)
                    error("Invalid image mask bpc");

                var maskCsStream = maskDict.get2("ColorSpace", "CS");
                maskCsStream = xref.fetchIfRef(maskCsStream);
                var maskColorSpace = new ColorSpace(xref, maskCsStream);
                if (maskColorSpace.mode !== "DeviceGray")
                    error("Invalid color space for smask");

                var maskDecode = maskDict.get2("Decode", "D");
                if (maskDecode)
                    TODO("Handle mask decode");
                // handle matte object
            }

            var tmpCanvas = new this.ScratchCanvas(w, h);
            var tmpCtx = tmpCanvas.getContext("2d");
            var imgData = tmpCtx.getImageData(0, 0, w, h);
            var pixels = imgData.data;

            if (bitsPerComponent != 8)
                error("unhandled number of bits per component");

            if (smask) {
                if (maskColorSpace.numComps != 1)
                    error("Incorrect number of components in smask");

                var numComps = colorSpace.numComps;
                var imgArray = image.getBytes(numComps * w * h);
                var imgIdx = 0;

                var smArray = smask.getBytes(w * h);
                var smIdx = 0;

                var length = 4 * w * h;
                switch (numComps) {
                case 1:
                    for (var i = 0; i < length; i += 4) {
                        var p = imgArray[imgIdx++];
                        pixels[i] = p;
                        pixels[i+1] = p;
                        pixels[i+2] = p;
                        pixels[i+3] = smArray[smIdx++];
                    }
                    break;
                case 3:
                    for (var i = 0; i < length; i += 4) {
                        pixels[i] = imgArray[imgIdx++];
                        pixels[i+1] = imgArray[imgIdx++];
                        pixels[i+2] = imgArray[imgIdx++];
                        pixels[i+3] = smArray[smIdx++];
                    }
                    break;
                default:
                    TODO("Images with "+ numComps + " components per pixel");
                }
            } else {
                var numComps = colorSpace.numComps;
                var imgArray = image.getBytes(numComps * w * h);
                var imgIdx = 0;

                var length = 4 * w * h;
                switch (numComps) {
                case 1:
                    for (var i = 0; i < length; i += 4) {
                        var p = imgArray[imgIdx++];
                        pixels[i] = p;
                        pixels[i+1] = p;
                        pixels[i+2] = p;
                        pixels[i+3] = 255;
                    }
                    break;
                case 3:
                    for (var i = 0; i < length; i += 4) {
                        pixels[i] = imgArray[imgIdx++];
                        pixels[i+1] = imgArray[imgIdx++];
                        pixels[i+2] = imgArray[imgIdx++];
                        pixels[i+3] = 255;
                    }
                    break;
                default:
                    TODO("Images with "+ numComps + " components per pixel");
                }
            }
            tmpCtx.putImageData(imgData, 0, 0);
            ctx.drawImage(tmpCanvas, 0, -h);
            this.restore();
        },

        // Marked content

        markPoint: function(tag) {
            TODO("Marked content");
        },
        markPointProps: function(tag, properties) {
            TODO("Marked content");
        },
        beginMarkedContent: function(tag) {
            TODO("Marked content");
        },
        beginMarkedContentProps: function(tag, properties) {
            TODO("Marked content");
        },
        endMarkedContent: function() {
            TODO("Marked content");
        },

        // Compatibility

        beginCompat: function() {
            TODO("ignore undefined operators (should we do that anyway?)");
        },
        endCompat: function() {
            TODO("stop ignoring undefined operators");
        },

        // Helper functions

        consumePath: function() {
            if (this.pendingClip) {
                var savedFillRule = null;
                if (this.pendingClip == EO_CLIP)
                    savedFillRule = this.setEOFillRule();

                this.ctx.clip();

                this.pendingClip = null;
                if (savedFillRule !== null)
                    this.restoreFillRule(savedFillRule);
            }
            this.ctx.beginPath();
        },
        makeCssRgb: function(r, g, b) {
            var ri = (255 * r) | 0, gi = (255 * g) | 0, bi = (255 * b) | 0;
            return "rgb("+ ri +","+ gi +","+ bi +")";
        },
        // We generally keep the canvas context set for
        // nonzero-winding, and just set evenodd for the operations
        // that need them.
        setEOFillRule: function() {
            var savedFillRule = this.ctx.mozFillRule;
            this.ctx.mozFillRule = "evenodd";
            return savedFillRule;
        },
        restoreFillRule: function(rule) {
            this.ctx.mozFillRule = rule;
        }
    };

    return constructor;
})();

var ColorSpace = (function() {
    function constructor(xref, cs) {
        if (IsName(cs)) {
            var mode = cs.name;
            this.mode = mode;
            switch(mode) {
            case "DeviceGray":
            case "G":
                this.numComps = 1;
                break;
            case "DeviceRGB":
                this.numComps = 3;
                break;
            }
            TODO("fill in color space constructor");
        } else if (IsArray(cs)) {
            var mode = cs[0].name;
            this.mode = mode;

            var stream = cs[1];
            stream = xref.fetchIfRef(stream);

            switch (mode) {
            case "DeviceGray":
            case "G":
                this.stream = stream;
                this.dict = stream.dict;
                this.numComps = 1;
                break;
            case "ICCBased":
                var dict = stream.dict;

                this.stream = stream;
                this.dict = dict;
                this.numComps = dict.get("N");
                break;
            case "Indexed":
                this.stream = stream;
                this.dict = stream.dict;
                var base = cs[1];
                var hival = cs[2];
                assertWellFormed(0 <= hival && hival <= 255, "hival in range");
                var lookupTable = cs[3];
                TODO("implement 'Indexed' color space");
                this.numComps = 3; // HACK
                break;
            default:
                error("unrecognized color space object '"+ mode +"'");
            }
        } else {
            error("unrecognized color space object");
        }
    };

    constructor.prototype = {
    };

    return constructor;
})();

var PDFFunction = (function() {
    function constructor(xref, fn) {
        var dict = fn.dict;
        if (!dict)
           dict = fn;

        var types = [this.constructSampled,
                       null,
                       this.constructInterpolated,
                       this.constructStiched,
                       this.constructPostScript];

        var typeNum = dict.get("FunctionType");
        var typeFn = types[typeNum];
        if (!typeFn)
            error("Unknown type of function");

        typeFn.apply(this, [fn, dict]);
    };

    constructor.prototype = {
        constructSampled: function(str, dict) {
            var domain = dict.get("Domain");
            var range = dict.get("Range");

            if (!domain || !range)
                error("No domain or range");

            var inputSize = domain.length / 2;
            var outputSize = range.length / 2;

            if (inputSize != 1)
                error("No support for multi-variable inputs to functions");

            var size = dict.get("Size");
            var bps = dict.get("BitsPerSample");
            var order = dict.get("Order");
            if (!order)
                order = 1;
            if (order !== 1)
                error ("No support for cubic spline interpolation");

            var encode = dict.get("Encode");
            if (!encode) {
                encode = [];
                for (var i = 0; i < inputSize; ++i) {
                    encode.push(0);
                    encode.push(size[i] - 1);
                }
            }
            var decode = dict.get("Decode");
            if (!decode)
                decode = range;

            var samples = this.getSampleArray(size, outputSize, bps, str);

            this.func = function(args) {
                var clip = function(v, min, max) {
                    if (v > max)
                        v = max;
                    else if (v < min)
                        v = min
                    return v;
                }

                if (inputSize != args.length)
                    error("Incorrect number of arguments");

                for (var i = 0; i < inputSize; i++) {
                    var i2 = i * 2;

                    // clip to the domain
                    var v = clip(args[i], domain[i2], domain[i2 + 1]);

                    // encode
                    v = encode[i2] + ((v - domain[i2]) *
                                      (encode[i2 + 1] - encode[i2]) /
                                      (domain[i2 + 1] - domain[i2]));

                    // clip to the size
                    args[i] = clip(v, 0, size[i] - 1);
                }

                // interpolate to table
                TODO("Multi-dimensional interpolation");
                var floor = Math.floor(args[0]);
                var ceil = Math.ceil(args[0]);
                var scale = args[0] - floor;

                floor *= outputSize;
                ceil *= outputSize;

                var output = [];
                for (var i = 0; i < outputSize; ++i) {
                    if (ceil == floor) {
                        var v = samples[ceil + i];
                    } else {
                        var low = samples[floor + i];
                        var high = samples[ceil + i];
                        var v = low * scale + high * (1 - scale);
                    }

                    var i2 = i * 2;
                    // decode
                    v = decode[i2] + (v * (decode[i2 + 1] - decode[i2]) /
                                      ((1 << bps) - 1));

                    // clip to the domain
                    output.push(clip(v, range[i2], range[i2 + 1]));
                }

                return output;
            }
        },
        getSampleArray: function(size, outputSize, bps, str) {
            var length = 1;
            for (var i = 0; i < size.length; i++)
                length *= size[i];
            length *= outputSize;

            var array = [];
            var codeSize = 0;
            var codeBuf = 0;

            var strBytes = str.getBytes((length * bps + 7) / 8);
            var strIdx = 0;
            for (var i = 0; i < length; i++) {
                var b;
                while (codeSize < bps) {
                    codeBuf <<= 8;
                    codeBuf |= strBytes[strIdx++];
                    codeSize += 8;
                }
                codeSize -= bps
                array.push(codeBuf >> codeSize);
                codeBuf &= (1 << codeSize) - 1;
            }
            return array;
        },
        constructInterpolated: function() {
            error("unhandled type of function");
        },
        constructStiched: function() {
            error("unhandled type of function");
        },
        constructPostScript: function() {
            error("unhandled type of function");
        }
    };

    return constructor;
})();<|MERGE_RESOLUTION|>--- conflicted
+++ resolved
@@ -4254,7 +4254,6 @@
                 }
             }
 
-<<<<<<< HEAD
             if (bitsPerComponent == 1) {
                 var xref = this.xref;
                 var csStream = dict.get2("ColorSpace", "CS");
@@ -4296,13 +4295,6 @@
 
             if (bitsPerComponent !== 8)
                 error("Unsupported bpc");
-=======
-            if (bitsPerComponent !== 8) {
-                TODO("Support bpc="+ bitsPerComponent);
-                this.restore();
-                return;
-            }
->>>>>>> 2e292443
 
             var xref = this.xref;
             var colorSpaces = this.colorSpaces;
